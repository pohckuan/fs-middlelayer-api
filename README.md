[![FS ePermit API](https://img.shields.io/badge/-ePermit-006227.svg?colorA=FFC526&logo=data%3Aimage%2Fpng%3Bbase64%2CiVBORw0KGgoAAAANSUhEUgAAAA4AAAAOCAMAAAAolt3jAAACFlBMVEUAAAD%2F%2FyXsvSW8qiXLsCXjuSXyvyX7wiX2wSXqvCXUsyXBrCXvviX%2F%2FyX8yCWUmyVliSV%2FkyV7kSWIlyV0jiWZnSX9yCXNsSXRsiXWtCVWgyVYhCXZtiX%2FyCV8kiV%2BkiX%2FyiX%2FzCWIliWElSX%2FzSX2wiVniSV3kCX2wiXUtCU5eCVujCXWtCW%2FqyXDrSWtpCWwpSWmoiWypiXeuCWJlyWPmSXiuiX%2F1CXsvSXFriW4qSWrpCWElCVdhiWSmiW3qCXCrSXQsiXyvyX%2F1CX%2F%2FyP%2F5yX%2F0iX%2FxCXrvCX%2FxiX%2F0iX%2F5yUcbCU6eCVAeiUfbiVEfCVEfCVZhCVEfCUzdSUtcyVAeyVNfyVZhCVGfSVEfCUqciUSaSUIZCUYayWPmSUUaiUCYiUVaiU1diVjiCUjcCVNfyVFfCXnuyU%2FeiUqciVliSVPgCWQmSUlcCVQgSV7kSX%2FxiWHliVPgCWPmSUtcyWLlyUibyVXgyWzpyX%2FxyXJryUXayVahCWIliWOmCU4eCV2jyXBrCXcuCXMsSVbhSUYaiV1jyU4eCVOgCVujCU6eCUudCWAkyUlcCVEfCVehiVYhCU%2FeiVvjSUSaSUAYiUAYiU1diWAlCUxdSUAYSUBYiUTaSVvjSVqiyVGfSUcbCUQaCUPaCUNZyULZiURaSUYayU6eCVehiVehiV1jyVmiSVOgCVRgSVSgSV2jyVxjSVvjSVMulUvAAAATHRSTlMAAGrao3NYUFdvndVtADfb%2Ffn2%2BP3cOMHAl%2F39lT7v7jsx6eozTPT2UoT%2B%2F4%2FGz%2FL46ut68%2FJ4B1Kau9Pu%2F%2BzQt5NMBgAKGUikQxYIJokgEwAAAFtJREFUCNdjZGBEBiwMvIy2jIcZGRkZrRiPMTIyiFsiJPcxMkgyOsJ4OxhZGFgYOeE6SeMyMuhGI0yew8LAxI3gMqFxGRmMGUthvBZGRgZzFEczMDC4QJlbGRgA3KAIv74V5FUAAAAASUVORK5CYII%3D)](README.md)
[![TravisCI](https://travis-ci.org/nci-ats/fs-middlelayer-api.svg?branch=dev)](https://travis-ci.org/nci-ats/fs-middlelayer-api)
[![Code Climate](https://codeclimate.com/github/nci-ats/fs-middlelayer-api/badges/gpa.svg)](https://codeclimate.com/github/nci-ats/fs-middlelayer-api)
[![Code Climate Coverage](https://codeclimate.com/github/nci-ats/fs-middlelayer-api/badges/coverage.svg)](https://codeclimate.com/github/nci-ats/fs-middlelayer-api/coverage)
[![Codecov](https://codecov.io/gh/nci-ats/fs-middlelayer-api/branch/master/graph/badge.svg)](https://codecov.io/gh/nci-ats/fs-middlelayer-api)
[![Codacy Badge](https://api.codacy.com/project/badge/Grade/a9f9ba4bc12a44d4bcf5f40084f72b9d)](https://www.codacy.com/app/nci-ats/fs-middlelayer-api)
[![bitHound Overall Score](https://www.bithound.io/github/nci-ats/fs-middlelayer-api/badges/score.svg)](https://www.bithound.io/github/nci-ats/fs-middlelayer-api)
[![bitHound Dependencies](https://www.bithound.io/github/nci-ats/fs-middlelayer-api/badges/dependencies.svg)](https://www.bithound.io/github/nci-ats/fs-middlelayer-api/feat%2Fswagger-ui/dependencies/npm)
[![Gemnasium Dependency Status](https://gemnasium.com/badges/github.com/nci-ats/fs-middlelayer-api.svg)](https://gemnasium.com/github.com/nci-ats/fs-middlelayer-api)
[![VersionEye Dependency Status](https://www.versioneye.com/user/projects/58a669e7b4d2a20055fcb84c/badge.svg?style=flat-square)](https://www.versioneye.com/user/projects/58a669e7b4d2a20055fcb84c)
[![GitHub Tags](https://img.shields.io/github/tag/nci-ats/fs-middlelayer-api.svg)](https://github.com/nci-ats/fs-middlelayer-api/tags)
[![GitHub Contributors](https://img.shields.io/github/contributors/nci-ats/fs-middlelayer-api.svg)](https://github.com/nci-ats/fs-middlelayer-api/graphs/contributors)
[![GitHub Issues](https://img.shields.io/github/issues/nci-ats/fs-middlelayer-api.svg)](https://github.com/nci-ats/fs-middlelayer-api/issues)
[![Semver](https://img.shields.io/badge/SemVer-2.0-blue.svg)](http://semver.org/spec/v2.0.0.html)
[![license](https://img.shields.io/badge/license-CC0--1.0-blue.svg)](https://creativecommons.org/publicdomain/zero/1.0/)

# US Forest Service ePermit Middlelayer API

A repository for the development of an API to support the public facing ePermit system to connect to the related Forest Service database, the Special Use Data System (SUDS) located in the National Resource Management System.

This repository is being development under a task order of the Agile Blanket Purchase Agreement.

## Setup

1. Clone or download this repository.
2. Run `npm install` to install application and all dependencies.
3. Run `npm start` to start Node.js server.

## How to Test

- Scripts
  - Use `npm test` to run Mocha unit tests.
  - Use `npm run coverage` for Istanbul code coverage. *Results in /coverage folder.*
  - Use `npm run lint` for ESLint static code analysis. *Results in /lint folder.*
  - Use `npm run fix` for ESLint code fix.
  - Use `npm run dba` to run Sequelize migration and seeder.
  - Use `npm run doc` to run [JSDoc](http://usejsdoc.org/) code documentation. *Results in `/docs/code` folder and accessed via `<application-URL>/docs/code`.*
- Data
  - Files: Test files are stored in [test/data](https://github.com/nci-ats/fs-middlelayer-api/tree/dev/test/data) directory
  - Accounts: Test accounts are stored in environment variables
    - ADMINROLE_USER, ADMINROLE_PWD, ADMINROLE_HASH
    - USERROLE_USER, USERROLE_PWD, USERROLE_HASH

## Configuration

- Environment variables:
  - PORT | Default: 8000
  - DATABASE_URL | Format: postgres://user:password@host:port/database
  - AWS_ACCESS_KEY_ID
  - AWS_SECRET_ACCESS_KEY
  - AWS_REGION
  - AWS_BUCKET_NAME
  - SUDS_API_URL
<<<<<<< HEAD
    - To use the moxai dependency and point at the mock API, update this to be `http://localhost:${PORT}/mocks`.
=======
    - To point at mocks, update this to be `http://localhost:${PORT}/mocks`
>>>>>>> f1a0d958

- Dotenv:
  - [Dotenv](https://www.npmjs.com/package/dotenv) is used which can load environment variables from a .env file into process.env
  - Example: PORT=8080

## Dependencies

Refer to application package and dependency trackers for additional dependency information:

- Infrastructure:
  - Runtime: Node.js >= 6.9.x
  - Engine: NPM >= 3.10.x
  - Database: PostgreSQL >= 9.4.x
  - Storage: AWS S3
- Application package:
  - [package.json](https://github.com/nci-ats/fs-middlelayer-api/blob/dev/package.json)
  - [npm-shrinkwrap.json](https://github.com/nci-ats/fs-middlelayer-api/blob/dev/npm-shrinkwrap.json)
- Dependency trackers:
  - [Gemnasium](https://gemnasium.com/github.com/nci-ats/fs-middlelayer-api/)
  - [VersionEye](https://www.versioneye.com/user/projects/58a669e7b4d2a20055fcb84c)
  - [Bithound](https://www.bithound.io/github/nci-ats/fs-middlelayer-api/feat%2Fswagger-ui/dependencies/npm)

The Moxai package is a dependency for testing and was built specifically for this project. Moxai was published as an [independent package](https://www.npmjs.com/package/moxai) that can be used with any Express application. This application uses the moxai package as a placeholder mock API. The /mocks/basic.json file maintains the API endpoint schema. 

The controllers/index.js file has random control number generation logic that should be removed when the mock API is replaced with the Basic API.

## Point of Contact and Notifications

You can report issues and submit questions by opening a new [Issue](https://help.github.com/articles/creating-an-issue/) in GitHub. You can [Watch](https://help.github.com/articles/watching-repositories/) this repo to receive notifications from GitHub when a new issue is posted, when an existing issue’s status is updated, and when a pull request is created.

## Contributing

See [CONTRIBUTING](CONTRIBUTING.md) for additional information.

## Public Domain

This project is in the worldwide [public domain](LICENSE.md). As stated in [CONTRIBUTING](CONTRIBUTING.md):

> This project is in the public domain within the United States, and copyright and related rights in the work worldwide are waived through the [CC0 1.0 Universal public domain dedication](https://creativecommons.org/publicdomain/zero/1.0/).
>
> All contributions to this project will be released under the CC0 dedication. By submitting a pull request, you are agreeing to comply with this waiver of copyright interest.<|MERGE_RESOLUTION|>--- conflicted
+++ resolved
@@ -51,11 +51,8 @@
   - AWS_REGION
   - AWS_BUCKET_NAME
   - SUDS_API_URL
-<<<<<<< HEAD
+
     - To use the moxai dependency and point at the mock API, update this to be `http://localhost:${PORT}/mocks`.
-=======
-    - To point at mocks, update this to be `http://localhost:${PORT}/mocks`
->>>>>>> f1a0d958
 
 - Dotenv:
   - [Dotenv](https://www.npmjs.com/package/dotenv) is used which can load environment variables from a .env file into process.env
