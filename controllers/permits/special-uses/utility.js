/*

  ___ ___       ___               _ _       _   ___ ___ 
 | __/ __|  ___| _ \___ _ _ _ __ (_) |_    /_\ | _ \_ _|
 | _|\__ \ / -_)  _/ -_) '_| '  \| |  _|  / _ \|  _/| | 
 |_| |___/ \___|_| \___|_| |_|_|_|_|\__| /_/ \_\_| |___|

*/

//*******************************************************************

"use strict";

//*******************************************************************
// required modules

var _ = require("lodash");

//*******************************************************************

function build_missing_error_message(error_array){

    var error_message = _.join(error_array, " and ");

    if (error_array.length > 1){

        error_message += " are required fields!";

    }
    else {

        error_message += " is a required field!";

    }

    return error_message;

}

function build_type_error_message(type_obj){

    var error_message = type_obj.field + " is expected to be type '" + type_obj.expected_type + "'.";
    return error_message;

}

function build_error_message(output){

    var missing_message = "", type_message = "", error_message = "";

    if (!_.isEmpty(output.missing_array)){

        missing_message = build_missing_error_message(output.missing_array);
        error_message = error_message + missing_message;

    }
    if (!_.isEmpty(output.type_array)){

        output.type_array.forEach((element)=>{

            type_message = type_message + build_type_error_message(element) + " ";

        });
        error_message = error_message + type_message;

    }
    
    return error_message;

}

var invalid_field = function (output, field){
    
    output.fields_valid = false;
    output.missing_array.push(field);

    return output;

};

<<<<<<< HEAD
var field_type = function (output, field, expected_type){
    
    output.fields_valid = false;
    output.type_array.push({

        "field":field,
        "expected_type":expected_type

    });

    return output;

};

=======
function copyGenericInfo(cnData, jsonData){

    var adminOrg = cnData.adminOrg;
    jsonData.controlNumber = cnData.accinstCn;
    jsonData.region = adminOrg.slice(0, 2);
    jsonData.forest = adminOrg.slice(2,4);
    jsonData.district = adminOrg.slice(4,6);
    jsonData.authorizingOfficerName = cnData.authOfficerName;
    jsonData.authorizingOfficerTitle = cnData.authOfficerTitle;

    var addressData = cnData.addresses[0];
    var phoneData = cnData.phones[0];
    var holderData = cnData.holders[0];

    var applicantInfo = {};
    var phoneNumber = {};
    var noncommercialFields = {};
    
    applicantInfo.contactControlNumber = addressData.contCn;
    applicantInfo.firstName = holderData.firstName;
    applicantInfo.lastName = holderData.lastName;
    
    phoneNumber.areaCode = phoneData.areaCode;
    phoneNumber.number = phoneData.phoneNumber;
    phoneNumber.extension = phoneData.extension;
    phoneNumber.type = phoneData.phoneNumberType;

    applicantInfo.dayPhone = phoneNumber;
    applicantInfo.eveningPhone = phoneNumber;
    applicantInfo.emailAddress = addressData.email;
    applicantInfo.mailingAddress = addressData.address1;
    applicantInfo.mailingAddress2 = addressData.address2;
    applicantInfo.mailingCity = addressData.cityName;
    applicantInfo.mailingState = addressData.stateCode;
    applicantInfo.mailingZIP = addressData.postalCode;

    if (addressData.contactType == 'ORGANIZATION'){
        applicantInfo.organizationName = addressData.contName;
    }
    else {
        applicantInfo.organizationName = null;  
    }
    applicantInfo.website = null;
    applicantInfo.orgType = holderData.orgType;

    jsonData['applicant-info'] = applicantInfo;
}
>>>>>>> 88456717

//*******************************************************************
// exports

module.exports.build_error_message = build_error_message;
module.exports.invalid_field = invalid_field;
<<<<<<< HEAD
module.exports.field_type = field_type;
=======
module.exports.copyGenericInfo = copyGenericInfo;
>>>>>>> 88456717
<|MERGE_RESOLUTION|>--- conflicted
+++ resolved
@@ -78,7 +78,6 @@
 
 };
 
-<<<<<<< HEAD
 var field_type = function (output, field, expected_type){
     
     output.fields_valid = false;
@@ -93,7 +92,6 @@
 
 };
 
-=======
 function copyGenericInfo(cnData, jsonData){
 
     var adminOrg = cnData.adminOrg;
@@ -141,15 +139,11 @@
 
     jsonData['applicant-info'] = applicantInfo;
 }
->>>>>>> 88456717
 
 //*******************************************************************
 // exports
 
 module.exports.build_error_message = build_error_message;
 module.exports.invalid_field = invalid_field;
-<<<<<<< HEAD
 module.exports.field_type = field_type;
-=======
-module.exports.copyGenericInfo = copyGenericInfo;
->>>>>>> 88456717
+module.exports.copyGenericInfo = copyGenericInfo;