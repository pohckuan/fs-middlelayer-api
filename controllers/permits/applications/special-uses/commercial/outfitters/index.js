--- conflicted
+++ resolved
@@ -49,11 +49,7 @@
 	const cnData = outfittersData[1095010356];
 
 	if (cnData){
-<<<<<<< HEAD
-		
-=======
-
->>>>>>> 044cf2e4
+
 		const outfittersFields = {};
 		
 		outfittersFields.activityDescription = cnData.purpose;
@@ -64,22 +60,10 @@
 		outfittersFields.goodStandingEvidence = 'goodStandingEvidence.pdf';
 		outfittersFields.operatingPlan = 'operatingPlan.pdf';
 
-<<<<<<< HEAD
 		jsonData = util.copyGenericInfo(cnData, jsonData);
 		jsonData.tempOutfitterFields = outfittersFields;
-		jsonResponse.success = true;
-		
-	}
-
-	delete jsonData.noncommercialFields;
-
-	const toReturn = Object.assign({}, {response:jsonResponse}, jsonData); 
-
-	res.json(toReturn);
-	
-=======
-		util.copyGenericInfo(cnData, jsonData);
-		jsonData.tempOutfitterFields = outfittersFields;    
+
+		delete jsonData.noncommercialFields;
 
 		dbUtil.getApplication(1000000000, function(err, appl){
 			if (err){
@@ -90,12 +74,13 @@
 				
 				jsonData.applicantInfo.website = appl.website_addr;
 				jsonResponse.success = true;
-				res.json(jsonData);
+				const toReturn = Object.assign({}, {response:jsonResponse}, jsonData); 
+
+				res.json(toReturn);
 			}
 		});
 	}
-    
->>>>>>> 044cf2e4
+
 };
 
 // put id
@@ -141,87 +126,80 @@
 	//console.log('\n req.body : ' + JSON.stringify(req.body));
 	
 	if (!req.files) {
-		console.log('no files upload error');
+		error.sendError(req, res, 400, 'no files upload error');
 	}
 	else {
 		for (let i = 0; i < filesUploadList.length; i++ ) {
 
 			if (!req.files[filesUploadList[i]]) {				
-				console.log('missing files error');
+				error.sendError(req, res, 400, `${filesUploadList[i]} must be provided`);
 			}		
 			else {
 				
 				util.putUpload( req.files[filesUploadList[i]], filesUploadList[i], 'abc123');
+
 			}
 		}
-	}
-	
-	const validateRes = validateSpecialUse.validateInput('outfitters', req);
-<<<<<<< HEAD
-	
-=======
-
->>>>>>> 044cf2e4
-	if (validateRes.success){
-
-		const postData = util.createPost('outfitters', null, req.body);
-
-		const response = include('test/data/outfitters.post.json');
-
-		response.apiRequest = postData;
-<<<<<<< HEAD
-	
-		res.json(response);
-	
-=======
-
-		// api database updates
-		const controlNumber = Math.floor((Math.random() * 10000000000) + 1);
-
-		let website;
-
-		if (postData.applicantInfo.website){
-			website = postData.applicantInfo.website;
+
+		const validateRes = validateSpecialUse.validateInput('outfitters', req);
+
+		if (validateRes.success){
+
+			const postData = util.createPost('outfitters', null, req.body);
+
+			const response = include('test/data/outfitters.post.json');
+
+			response.apiRequest = postData;
+
+			// api database updates
+			const controlNumber = Math.floor((Math.random() * 10000000000) + 1);
+
+			let website;
+
+			if (postData.applicantInfo.website){
+				website = postData.applicantInfo.website;
+			}
+
+			dbUtil.saveApplication(controlNumber, postData.tempOutfitterFields.formName, website, function(err, appl) {
+
+				if (err) {
+					error.sendError(req, res, 400, 'error saving application in database');
+				}
+				else {
+					dbUtil.saveFile(appl.id, 'inc', req.files.insuranceCertificate[0].fieldname, function(err, file) {
+
+						if (err) {
+							error.sendError(req, res, 400, 'error saving file in database');
+						}
+						else {
+							dbUtil.saveFile(appl.id, 'gse', req.files.goodStandingEvidence[0].fieldname, function(err, file) {
+
+								if (err) {
+									error.sendError(req, res, 400, 'error saving file in database');
+								}
+								else {
+									dbUtil.saveFile(appl.id, 'opp', req.files.operatingPlan[0].fieldname, function(err, file) {
+
+										if (err) {
+											error.sendError(req, res, 400, 'error saving file in database');
+										}
+										else {
+											res.json(response);
+										}
+
+									});
+								}
+							});
+						}
+					});
+				}
+			});
 		}
-
-		dbUtil.saveApplication(controlNumber, postData.tempOutfitterFields.formName, website, function(err, appl) {
-
-			if (err) {
-				error.sendError(req, res, 400, 'error saving application in database');
-			}
-			else {
-				dbUtil.saveFile(appl.id, 'inc', postData.tempOutfitterFields.insuranceCertificate, function(err, file) {
-
-					if (err) {
-						error.sendError(req, res, 400, 'error saving file in database');
-					}
-					else {
-						dbUtil.saveFile(appl.id, 'gse', postData.tempOutfitterFields.goodStandingEvidence, function(err, file) {
-
-							if (err) {
-								error.sendError(req, res, 400, 'error saving file in database');
-							}
-							else {
-								dbUtil.saveFile(appl.id, 'opp', postData.tempOutfitterFields.operatingPlan, function(err, file) {
-
-									if (err) {
-										error.sendError(req, res, 400, 'error saving file in database');
-									}
-
-								});
-							}
-						});
-					}
-				});
-			}
-		});
-		res.json(response);    
->>>>>>> 044cf2e4
-	}
-	else {
-	
-		error.sendError(req, res, 400, validateRes.errorMessage, validateRes.errors);
-	
+		else {
+		
+			error.sendError(req, res, 400, validateRes.errorMessage, validateRes.errors);
+		
+		}
 	}
 
 };
