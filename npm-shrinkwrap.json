{
  "name": "fs-middlelayer-api",
  "version": "0.0.9",
  "dependencies": {
    "accepts": {
      "version": "1.3.3",
      "from": "accepts@>=1.3.3 <1.4.0",
      "resolved": "https://registry.npmjs.org/accepts/-/accepts-1.3.3.tgz"
    },
    "ap": {
      "version": "0.2.0",
      "from": "ap@>=0.2.0 <0.3.0",
      "resolved": "https://registry.npmjs.org/ap/-/ap-0.2.0.tgz"
    },
    "append-field": {
      "version": "0.1.0",
      "from": "append-field@>=0.1.0 <0.2.0",
      "resolved": "https://registry.npmjs.org/append-field/-/append-field-0.1.0.tgz"
    },
<<<<<<< HEAD
=======
    "archy": {
      "version": "1.0.0",
      "from": "archy@>=1.0.0 <2.0.0",
      "resolved": "https://registry.npmjs.org/archy/-/archy-1.0.0.tgz",
      "dev": true
    },
    "argparse": {
      "version": "1.0.9",
      "from": "argparse@>=1.0.7 <2.0.0",
      "resolved": "https://registry.npmjs.org/argparse/-/argparse-1.0.9.tgz",
      "dev": true
    },
    "argv": {
      "version": "0.0.2",
      "from": "argv@>=0.0.2",
      "resolved": "https://registry.npmjs.org/argv/-/argv-0.0.2.tgz",
      "dev": true
    },
    "arr-diff": {
      "version": "2.0.0",
      "from": "arr-diff@>=2.0.0 <3.0.0",
      "resolved": "https://registry.npmjs.org/arr-diff/-/arr-diff-2.0.0.tgz",
      "dev": true
    },
    "arr-flatten": {
      "version": "1.0.1",
      "from": "arr-flatten@>=1.0.1 <2.0.0",
      "resolved": "https://registry.npmjs.org/arr-flatten/-/arr-flatten-1.0.1.tgz",
      "dev": true
    },
    "array-differ": {
      "version": "1.0.0",
      "from": "array-differ@>=1.0.0 <2.0.0",
      "resolved": "https://registry.npmjs.org/array-differ/-/array-differ-1.0.0.tgz",
      "dev": true
    },
    "array-filter": {
      "version": "0.0.1",
      "from": "array-filter@>=0.0.0 <0.1.0",
      "resolved": "https://registry.npmjs.org/array-filter/-/array-filter-0.0.1.tgz",
      "dev": true
    },
>>>>>>> eee3fe07
    "array-flatten": {
      "version": "1.1.1",
      "from": "array-flatten@1.1.1",
      "resolved": "https://registry.npmjs.org/array-flatten/-/array-flatten-1.1.1.tgz"
    },
<<<<<<< HEAD
=======
    "array-map": {
      "version": "0.0.0",
      "from": "array-map@>=0.0.0 <0.1.0",
      "resolved": "https://registry.npmjs.org/array-map/-/array-map-0.0.0.tgz",
      "dev": true
    },
    "array-reduce": {
      "version": "0.0.0",
      "from": "array-reduce@>=0.0.0 <0.1.0",
      "resolved": "https://registry.npmjs.org/array-reduce/-/array-reduce-0.0.0.tgz",
      "dev": true
    },
    "array-union": {
      "version": "1.0.2",
      "from": "array-union@>=1.0.1 <2.0.0",
      "resolved": "https://registry.npmjs.org/array-union/-/array-union-1.0.2.tgz",
      "dev": true
    },
    "array-uniq": {
      "version": "1.0.3",
      "from": "array-uniq@>=1.0.1 <2.0.0",
      "resolved": "https://registry.npmjs.org/array-uniq/-/array-uniq-1.0.3.tgz",
      "dev": true
    },
    "array-unique": {
      "version": "0.2.1",
      "from": "array-unique@>=0.2.1 <0.3.0",
      "resolved": "https://registry.npmjs.org/array-unique/-/array-unique-0.2.1.tgz",
      "dev": true
    },
    "arrify": {
      "version": "1.0.1",
      "from": "arrify@>=1.0.0 <2.0.0",
      "resolved": "https://registry.npmjs.org/arrify/-/arrify-1.0.1.tgz",
      "dev": true
    },
    "asn1": {
      "version": "0.2.3",
      "from": "asn1@>=0.2.3 <0.3.0",
      "resolved": "https://registry.npmjs.org/asn1/-/asn1-0.2.3.tgz",
      "dev": true
    },
    "assert-plus": {
      "version": "0.2.0",
      "from": "assert-plus@>=0.2.0 <0.3.0",
      "resolved": "https://registry.npmjs.org/assert-plus/-/assert-plus-0.2.0.tgz",
      "dev": true
    },
    "assertion-error": {
      "version": "1.0.2",
      "from": "assertion-error@>=1.0.1 <2.0.0",
      "resolved": "https://registry.npmjs.org/assertion-error/-/assertion-error-1.0.2.tgz",
      "dev": true
    },
>>>>>>> eee3fe07
    "async": {
      "version": "2.2.0",
      "from": "async@latest",
      "resolved": "https://registry.npmjs.org/async/-/async-2.2.0.tgz"
    },
    "aws-sdk": {
      "version": "2.32.0",
      "from": "aws-sdk@latest",
      "resolved": "https://registry.npmjs.org/aws-sdk/-/aws-sdk-2.32.0.tgz",
      "dependencies": {
        "uuid": {
          "version": "3.0.0",
          "from": "uuid@3.0.0",
          "resolved": "https://registry.npmjs.org/uuid/-/uuid-3.0.0.tgz"
        }
      }
    },
    "base64-js": {
      "version": "1.2.0",
      "from": "base64-js@>=1.0.2 <2.0.0",
      "resolved": "https://registry.npmjs.org/base64-js/-/base64-js-1.2.0.tgz"
    },
    "base64url": {
      "version": "2.0.0",
      "from": "base64url@>=2.0.0 <3.0.0",
      "resolved": "https://registry.npmjs.org/base64url/-/base64url-2.0.0.tgz"
    },
    "basic-auth": {
      "version": "1.1.0",
      "from": "basic-auth@>=1.1.0 <1.2.0",
      "resolved": "https://registry.npmjs.org/basic-auth/-/basic-auth-1.1.0.tgz"
    },
    "bcrypt-nodejs": {
      "version": "0.0.3",
      "from": "bcrypt-nodejs@0.0.3",
      "resolved": "https://registry.npmjs.org/bcrypt-nodejs/-/bcrypt-nodejs-0.0.3.tgz"
    },
    "bluebird": {
      "version": "3.5.0",
      "from": "bluebird@>=3.5.0 <4.0.0",
      "resolved": "https://registry.npmjs.org/bluebird/-/bluebird-3.5.0.tgz"
    },
    "body-parser": {
      "version": "1.17.1",
      "from": "body-parser@>=1.17.1 <2.0.0",
      "resolved": "https://registry.npmjs.org/body-parser/-/body-parser-1.17.1.tgz",
      "dependencies": {
        "debug": {
          "version": "2.6.1",
          "from": "debug@2.6.1",
          "resolved": "https://registry.npmjs.org/debug/-/debug-2.6.1.tgz"
        },
        "qs": {
          "version": "6.4.0",
          "from": "qs@6.4.0",
          "resolved": "https://registry.npmjs.org/qs/-/qs-6.4.0.tgz"
        }
      }
    },
    "buffer": {
      "version": "4.9.1",
      "from": "buffer@4.9.1",
      "resolved": "https://registry.npmjs.org/buffer/-/buffer-4.9.1.tgz"
    },
    "buffer-equal-constant-time": {
      "version": "1.0.1",
      "from": "buffer-equal-constant-time@1.0.1",
      "resolved": "https://registry.npmjs.org/buffer-equal-constant-time/-/buffer-equal-constant-time-1.0.1.tgz"
    },
    "buffer-shims": {
      "version": "1.0.0",
      "from": "buffer-shims@>=1.0.0 <1.1.0",
      "resolved": "https://registry.npmjs.org/buffer-shims/-/buffer-shims-1.0.0.tgz"
    },
    "buffer-writer": {
      "version": "1.0.1",
      "from": "buffer-writer@1.0.1",
      "resolved": "https://registry.npmjs.org/buffer-writer/-/buffer-writer-1.0.1.tgz"
    },
    "busboy": {
      "version": "0.2.14",
      "from": "busboy@>=0.2.11 <0.3.0",
      "resolved": "https://registry.npmjs.org/busboy/-/busboy-0.2.14.tgz",
      "dependencies": {
        "isarray": {
          "version": "0.0.1",
          "from": "isarray@0.0.1",
          "resolved": "https://registry.npmjs.org/isarray/-/isarray-0.0.1.tgz"
        },
        "readable-stream": {
          "version": "1.1.14",
          "from": "readable-stream@>=1.1.0 <1.2.0",
          "resolved": "https://registry.npmjs.org/readable-stream/-/readable-stream-1.1.14.tgz"
        }
      }
    },
    "bytes": {
      "version": "2.4.0",
      "from": "bytes@2.4.0",
      "resolved": "https://registry.npmjs.org/bytes/-/bytes-2.4.0.tgz"
    },
    "camelize": {
      "version": "1.0.0",
      "from": "camelize@1.0.0",
      "resolved": "https://registry.npmjs.org/camelize/-/camelize-1.0.0.tgz"
    },
    "chance": {
      "version": "1.0.6",
      "from": "chance@>=1.0.4 <2.0.0",
      "resolved": "https://registry.npmjs.org/chance/-/chance-1.0.6.tgz"
    },
    "concat-stream": {
      "version": "1.6.0",
      "from": "concat-stream@>=1.5.0 <2.0.0",
      "resolved": "https://registry.npmjs.org/concat-stream/-/concat-stream-1.6.0.tgz",
      "dependencies": {
        "readable-stream": {
          "version": "2.2.6",
          "from": "readable-stream@>=2.2.2 <3.0.0",
          "resolved": "https://registry.npmjs.org/readable-stream/-/readable-stream-2.2.6.tgz"
        }
      }
    },
    "connect": {
      "version": "3.6.0",
      "from": "connect@3.6.0",
      "resolved": "https://registry.npmjs.org/connect/-/connect-3.6.0.tgz",
      "dependencies": {
        "debug": {
          "version": "2.6.1",
          "from": "debug@2.6.1",
          "resolved": "https://registry.npmjs.org/debug/-/debug-2.6.1.tgz"
        },
        "finalhandler": {
          "version": "1.0.0",
          "from": "finalhandler@1.0.0",
          "resolved": "https://registry.npmjs.org/finalhandler/-/finalhandler-1.0.0.tgz"
        }
      }
    },
    "content-disposition": {
      "version": "0.5.2",
      "from": "content-disposition@0.5.2",
      "resolved": "https://registry.npmjs.org/content-disposition/-/content-disposition-0.5.2.tgz"
    },
    "content-security-policy-builder": {
      "version": "1.1.0",
      "from": "content-security-policy-builder@1.1.0",
      "resolved": "https://registry.npmjs.org/content-security-policy-builder/-/content-security-policy-builder-1.1.0.tgz"
    },
    "content-type": {
      "version": "1.0.2",
      "from": "content-type@>=1.0.2 <1.1.0",
      "resolved": "https://registry.npmjs.org/content-type/-/content-type-1.0.2.tgz"
    },
    "cookie": {
      "version": "0.3.1",
      "from": "cookie@0.3.1",
      "resolved": "https://registry.npmjs.org/cookie/-/cookie-0.3.1.tgz"
    },
    "cookie-signature": {
      "version": "1.0.6",
      "from": "cookie-signature@1.0.6",
      "resolved": "https://registry.npmjs.org/cookie-signature/-/cookie-signature-1.0.6.tgz"
    },
    "core-util-is": {
      "version": "1.0.2",
      "from": "core-util-is@1.0.2",
      "resolved": "https://registry.npmjs.org/core-util-is/-/core-util-is-1.0.2.tgz"
    },
    "cors": {
      "version": "2.8.1",
      "from": "https://registry.npmjs.org/cors/-/cors-2.8.1.tgz",
      "resolved": "https://registry.npmjs.org/cors/-/cors-2.8.1.tgz"
    },
    "cross-env": {
      "version": "3.2.4",
      "from": "cross-env@>=3.1.2 <4.0.0",
      "resolved": "https://registry.npmjs.org/cross-env/-/cross-env-3.2.4.tgz"
    },
    "cross-spawn": {
      "version": "5.1.0",
      "from": "cross-spawn@>=5.1.0 <6.0.0",
      "resolved": "https://registry.npmjs.org/cross-spawn/-/cross-spawn-5.1.0.tgz"
    },
    "crypto-browserify": {
      "version": "1.0.9",
      "from": "crypto-browserify@1.0.9",
      "resolved": "https://registry.npmjs.org/crypto-browserify/-/crypto-browserify-1.0.9.tgz"
    },
    "dasherize": {
      "version": "2.0.0",
      "from": "dasherize@2.0.0",
      "resolved": "https://registry.npmjs.org/dasherize/-/dasherize-2.0.0.tgz"
    },
    "dashify": {
      "version": "0.2.2",
      "from": "dashify@>=0.2.0 <0.3.0",
      "resolved": "https://registry.npmjs.org/dashify/-/dashify-0.2.2.tgz"
    },
    "debug": {
      "version": "2.6.3",
      "from": "debug@>=2.2.0 <3.0.0",
      "resolved": "https://registry.npmjs.org/debug/-/debug-2.6.3.tgz",
      "dependencies": {
        "ms": {
          "version": "0.7.2",
          "from": "ms@0.7.2",
          "resolved": "https://registry.npmjs.org/ms/-/ms-0.7.2.tgz"
        }
      }
    },
    "deep-extend": {
      "version": "0.4.1",
      "from": "deep-extend@>=0.4.0 <0.5.0",
      "resolved": "https://registry.npmjs.org/deep-extend/-/deep-extend-0.4.1.tgz"
    },
<<<<<<< HEAD
=======
    "deep-is": {
      "version": "0.1.3",
      "from": "deep-is@>=0.1.3 <0.2.0",
      "resolved": "https://registry.npmjs.org/deep-is/-/deep-is-0.1.3.tgz",
      "dev": true
    },
    "defaults": {
      "version": "1.0.3",
      "from": "defaults@>=1.0.0 <2.0.0",
      "resolved": "https://registry.npmjs.org/defaults/-/defaults-1.0.3.tgz",
      "dev": true
    },
    "define-properties": {
      "version": "1.1.2",
      "from": "define-properties@>=1.1.2 <2.0.0",
      "resolved": "https://registry.npmjs.org/define-properties/-/define-properties-1.1.2.tgz",
      "dev": true
    },
    "del": {
      "version": "2.2.2",
      "from": "del@>=2.0.2 <3.0.0",
      "resolved": "https://registry.npmjs.org/del/-/del-2.2.2.tgz",
      "dev": true,
      "dependencies": {
        "rimraf": {
          "version": "2.6.1",
          "from": "rimraf@>=2.2.8 <3.0.0",
          "resolved": "https://registry.npmjs.org/rimraf/-/rimraf-2.6.1.tgz",
          "dev": true
        }
      }
    },
    "delayed-stream": {
      "version": "1.0.0",
      "from": "delayed-stream@>=1.0.0 <1.1.0",
      "resolved": "https://registry.npmjs.org/delayed-stream/-/delayed-stream-1.0.0.tgz",
      "dev": true
    },
>>>>>>> eee3fe07
    "depd": {
      "version": "1.1.0",
      "from": "depd@>=1.1.0 <1.2.0",
      "resolved": "https://registry.npmjs.org/depd/-/depd-1.1.0.tgz"
    },
    "deref": {
      "version": "0.6.4",
      "from": "deref@>=0.6.4 <0.7.0",
      "resolved": "https://registry.npmjs.org/deref/-/deref-0.6.4.tgz"
    },
    "destroy": {
      "version": "1.0.4",
      "from": "destroy@>=1.0.4 <1.1.0",
      "resolved": "https://registry.npmjs.org/destroy/-/destroy-1.0.4.tgz"
    },
    "dicer": {
      "version": "0.2.5",
      "from": "dicer@0.2.5",
      "resolved": "https://registry.npmjs.org/dicer/-/dicer-0.2.5.tgz",
      "dependencies": {
        "isarray": {
          "version": "0.0.1",
          "from": "isarray@0.0.1",
          "resolved": "https://registry.npmjs.org/isarray/-/isarray-0.0.1.tgz"
        },
        "readable-stream": {
          "version": "1.1.14",
          "from": "readable-stream@1.1.x",
          "resolved": "https://registry.npmjs.org/readable-stream/-/readable-stream-1.1.14.tgz"
        }
      }
    },
    "discontinuous-range": {
      "version": "1.0.0",
      "from": "discontinuous-range@1.0.0",
      "resolved": "https://registry.npmjs.org/discontinuous-range/-/discontinuous-range-1.0.0.tgz"
    },
    "dns-prefetch-control": {
      "version": "0.1.0",
      "from": "dns-prefetch-control@0.1.0",
      "resolved": "https://registry.npmjs.org/dns-prefetch-control/-/dns-prefetch-control-0.1.0.tgz"
    },
    "dont-sniff-mimetype": {
      "version": "1.0.0",
      "from": "dont-sniff-mimetype@1.0.0",
      "resolved": "https://registry.npmjs.org/dont-sniff-mimetype/-/dont-sniff-mimetype-1.0.0.tgz"
    },
    "dotenv": {
      "version": "4.0.0",
      "from": "dotenv@>=4.0.0 <5.0.0",
      "resolved": "https://registry.npmjs.org/dotenv/-/dotenv-4.0.0.tgz"
    },
    "dottie": {
      "version": "1.1.1",
      "from": "dottie@>=1.0.0 <2.0.0",
      "resolved": "https://registry.npmjs.org/dottie/-/dottie-1.1.1.tgz"
    },
<<<<<<< HEAD
=======
    "duplexer": {
      "version": "0.1.1",
      "from": "duplexer@>=0.1.1 <0.2.0",
      "resolved": "https://registry.npmjs.org/duplexer/-/duplexer-0.1.1.tgz",
      "dev": true
    },
    "duplexer2": {
      "version": "0.0.2",
      "from": "duplexer2@0.0.2",
      "resolved": "https://registry.npmjs.org/duplexer2/-/duplexer2-0.0.2.tgz",
      "dev": true,
      "dependencies": {
        "isarray": {
          "version": "0.0.1",
          "from": "isarray@0.0.1",
          "resolved": "https://registry.npmjs.org/isarray/-/isarray-0.0.1.tgz",
          "dev": true
        },
        "readable-stream": {
          "version": "1.1.14",
          "from": "readable-stream@>=1.1.9 <1.2.0",
          "resolved": "https://registry.npmjs.org/readable-stream/-/readable-stream-1.1.14.tgz",
          "dev": true
        }
      }
    },
    "ecc-jsbn": {
      "version": "0.1.1",
      "from": "ecc-jsbn@>=0.1.1 <0.2.0",
      "resolved": "https://registry.npmjs.org/ecc-jsbn/-/ecc-jsbn-0.1.1.tgz",
      "dev": true,
      "optional": true
    },
>>>>>>> eee3fe07
    "ecdsa-sig-formatter": {
      "version": "1.0.9",
      "from": "ecdsa-sig-formatter@1.0.9",
      "resolved": "https://registry.npmjs.org/ecdsa-sig-formatter/-/ecdsa-sig-formatter-1.0.9.tgz"
    },
    "ee-first": {
      "version": "1.1.1",
      "from": "ee-first@1.1.1",
      "resolved": "https://registry.npmjs.org/ee-first/-/ee-first-1.1.1.tgz"
    },
    "encodeurl": {
      "version": "1.0.1",
      "from": "encodeurl@>=1.0.1 <1.1.0",
      "resolved": "https://registry.npmjs.org/encodeurl/-/encodeurl-1.0.1.tgz"
    },
<<<<<<< HEAD
=======
    "end-of-stream": {
      "version": "0.1.5",
      "from": "end-of-stream@>=0.1.5 <0.2.0",
      "resolved": "https://registry.npmjs.org/end-of-stream/-/end-of-stream-0.1.5.tgz",
      "dev": true,
      "dependencies": {
        "once": {
          "version": "1.3.3",
          "from": "once@>=1.3.0 <1.4.0",
          "resolved": "https://registry.npmjs.org/once/-/once-1.3.3.tgz",
          "dev": true
        }
      }
    },
    "entities": {
      "version": "1.1.1",
      "from": "entities@>=1.1.1 <2.0.0",
      "resolved": "https://registry.npmjs.org/entities/-/entities-1.1.1.tgz",
      "dev": true
    },
    "error-ex": {
      "version": "1.3.1",
      "from": "error-ex@>=1.2.0 <2.0.0",
      "resolved": "https://registry.npmjs.org/error-ex/-/error-ex-1.3.1.tgz",
      "dev": true
    },
    "es-abstract": {
      "version": "1.7.0",
      "from": "es-abstract@>=1.4.3 <2.0.0",
      "resolved": "https://registry.npmjs.org/es-abstract/-/es-abstract-1.7.0.tgz",
      "dev": true
    },
    "es-to-primitive": {
      "version": "1.1.1",
      "from": "es-to-primitive@>=1.1.1 <2.0.0",
      "resolved": "https://registry.npmjs.org/es-to-primitive/-/es-to-primitive-1.1.1.tgz",
      "dev": true
    },
    "es5-ext": {
      "version": "0.10.15",
      "from": "es5-ext@>=0.10.14 <0.11.0",
      "resolved": "https://registry.npmjs.org/es5-ext/-/es5-ext-0.10.15.tgz",
      "dev": true
    },
    "es6-iterator": {
      "version": "2.0.1",
      "from": "es6-iterator@>=2.0.1 <2.1.0",
      "resolved": "https://registry.npmjs.org/es6-iterator/-/es6-iterator-2.0.1.tgz",
      "dev": true
    },
    "es6-map": {
      "version": "0.1.5",
      "from": "es6-map@>=0.1.3 <0.2.0",
      "resolved": "https://registry.npmjs.org/es6-map/-/es6-map-0.1.5.tgz",
      "dev": true
    },
    "es6-set": {
      "version": "0.1.5",
      "from": "es6-set@>=0.1.5 <0.2.0",
      "resolved": "https://registry.npmjs.org/es6-set/-/es6-set-0.1.5.tgz",
      "dev": true
    },
    "es6-symbol": {
      "version": "3.1.1",
      "from": "es6-symbol@>=3.1.1 <3.2.0",
      "resolved": "https://registry.npmjs.org/es6-symbol/-/es6-symbol-3.1.1.tgz",
      "dev": true
    },
    "es6-weak-map": {
      "version": "2.0.2",
      "from": "es6-weak-map@>=2.0.1 <3.0.0",
      "resolved": "https://registry.npmjs.org/es6-weak-map/-/es6-weak-map-2.0.2.tgz",
      "dev": true
    },
>>>>>>> eee3fe07
    "escape-html": {
      "version": "1.0.3",
      "from": "escape-html@>=1.0.3 <1.1.0",
      "resolved": "https://registry.npmjs.org/escape-html/-/escape-html-1.0.3.tgz"
    },
    "etag": {
      "version": "1.8.0",
      "from": "etag@>=1.8.0 <1.9.0",
      "resolved": "https://registry.npmjs.org/etag/-/etag-1.8.0.tgz"
    },
<<<<<<< HEAD
=======
    "event-emitter": {
      "version": "0.3.5",
      "from": "event-emitter@>=0.3.5 <0.4.0",
      "resolved": "https://registry.npmjs.org/event-emitter/-/event-emitter-0.3.5.tgz",
      "dev": true
    },
    "event-stream": {
      "version": "3.3.4",
      "from": "event-stream@>=3.3.0 <3.4.0",
      "resolved": "https://registry.npmjs.org/event-stream/-/event-stream-3.3.4.tgz",
      "dev": true,
      "dependencies": {
        "split": {
          "version": "0.3.3",
          "from": "split@>=0.3.0 <0.4.0",
          "resolved": "https://registry.npmjs.org/split/-/split-0.3.3.tgz",
          "dev": true
        }
      }
    },
    "execSync": {
      "version": "1.0.2",
      "from": "execSync@1.0.2",
      "resolved": "https://registry.npmjs.org/execSync/-/execSync-1.0.2.tgz",
      "dev": true
    },
    "exit-hook": {
      "version": "1.1.1",
      "from": "exit-hook@>=1.0.0 <2.0.0",
      "resolved": "https://registry.npmjs.org/exit-hook/-/exit-hook-1.1.1.tgz",
      "dev": true
    },
    "expand-brackets": {
      "version": "0.1.5",
      "from": "expand-brackets@>=0.1.4 <0.2.0",
      "resolved": "https://registry.npmjs.org/expand-brackets/-/expand-brackets-0.1.5.tgz",
      "dev": true
    },
    "expand-range": {
      "version": "1.8.2",
      "from": "expand-range@>=1.8.1 <2.0.0",
      "resolved": "https://registry.npmjs.org/expand-range/-/expand-range-1.8.2.tgz",
      "dev": true
    },
    "expand-tilde": {
      "version": "1.2.2",
      "from": "expand-tilde@>=1.2.2 <2.0.0",
      "resolved": "https://registry.npmjs.org/expand-tilde/-/expand-tilde-1.2.2.tgz",
      "dev": true
    },
>>>>>>> eee3fe07
    "express": {
      "version": "4.15.2",
      "from": "express@>=4.15.2 <5.0.0",
      "resolved": "https://registry.npmjs.org/express/-/express-4.15.2.tgz",
      "dependencies": {
        "debug": {
          "version": "2.6.1",
          "from": "debug@2.6.1",
          "resolved": "https://registry.npmjs.org/debug/-/debug-2.6.1.tgz"
        },
        "qs": {
          "version": "6.4.0",
          "from": "qs@6.4.0",
          "resolved": "https://registry.npmjs.org/qs/-/qs-6.4.0.tgz"
        }
      }
    },
    "file-stream-rotator": {
      "version": "0.1.0",
      "from": "file-stream-rotator@>=0.1.0 <0.2.0",
      "resolved": "https://registry.npmjs.org/file-stream-rotator/-/file-stream-rotator-0.1.0.tgz"
    },
    "finalhandler": {
      "version": "1.0.1",
      "from": "finalhandler@>=1.0.0 <1.1.0",
      "resolved": "https://registry.npmjs.org/finalhandler/-/finalhandler-1.0.1.tgz",
      "dependencies": {
        "debug": {
          "version": "2.6.3",
          "from": "debug@2.6.3",
          "resolved": "https://registry.npmjs.org/debug/-/debug-2.6.3.tgz"
        }
      }
    },
<<<<<<< HEAD
=======
    "find-index": {
      "version": "0.1.1",
      "from": "find-index@>=0.1.1 <0.2.0",
      "resolved": "https://registry.npmjs.org/find-index/-/find-index-0.1.1.tgz",
      "dev": true
    },
    "find-up": {
      "version": "1.1.2",
      "from": "find-up@>=1.0.0 <2.0.0",
      "resolved": "https://registry.npmjs.org/find-up/-/find-up-1.1.2.tgz",
      "dev": true
    },
    "findup-sync": {
      "version": "0.4.3",
      "from": "findup-sync@>=0.4.0 <0.5.0",
      "resolved": "https://registry.npmjs.org/findup-sync/-/findup-sync-0.4.3.tgz",
      "dev": true
    },
    "fined": {
      "version": "1.0.2",
      "from": "fined@>=1.0.1 <2.0.0",
      "resolved": "https://registry.npmjs.org/fined/-/fined-1.0.2.tgz",
      "dev": true
    },
    "first-chunk-stream": {
      "version": "1.0.0",
      "from": "first-chunk-stream@>=1.0.0 <2.0.0",
      "resolved": "https://registry.npmjs.org/first-chunk-stream/-/first-chunk-stream-1.0.0.tgz",
      "dev": true
    },
    "flagged-respawn": {
      "version": "0.3.2",
      "from": "flagged-respawn@>=0.3.2 <0.4.0",
      "resolved": "https://registry.npmjs.org/flagged-respawn/-/flagged-respawn-0.3.2.tgz",
      "dev": true
    },
    "flat-cache": {
      "version": "1.2.2",
      "from": "flat-cache@>=1.2.1 <2.0.0",
      "resolved": "https://registry.npmjs.org/flat-cache/-/flat-cache-1.2.2.tgz",
      "dev": true,
      "dependencies": {
        "graceful-fs": {
          "version": "4.1.11",
          "from": "graceful-fs@>=4.1.2 <5.0.0",
          "resolved": "https://registry.npmjs.org/graceful-fs/-/graceful-fs-4.1.11.tgz",
          "dev": true
        }
      }
    },
    "for-in": {
      "version": "1.0.2",
      "from": "for-in@>=1.0.1 <2.0.0",
      "resolved": "https://registry.npmjs.org/for-in/-/for-in-1.0.2.tgz",
      "dev": true
    },
    "for-own": {
      "version": "0.1.5",
      "from": "for-own@>=0.1.4 <0.2.0",
      "resolved": "https://registry.npmjs.org/for-own/-/for-own-0.1.5.tgz",
      "dev": true
    },
    "foreach": {
      "version": "2.0.5",
      "from": "foreach@>=2.0.5 <3.0.0",
      "resolved": "https://registry.npmjs.org/foreach/-/foreach-2.0.5.tgz",
      "dev": true
    },
    "forever-agent": {
      "version": "0.6.1",
      "from": "forever-agent@>=0.6.1 <0.7.0",
      "resolved": "https://registry.npmjs.org/forever-agent/-/forever-agent-0.6.1.tgz",
      "dev": true
    },
    "form-data": {
      "version": "1.0.1",
      "from": "form-data@>=1.0.0-rc4 <1.1.0",
      "resolved": "https://registry.npmjs.org/form-data/-/form-data-1.0.1.tgz",
      "dev": true
    },
    "formidable": {
      "version": "1.1.1",
      "from": "formidable@>=1.1.1 <2.0.0",
      "resolved": "https://registry.npmjs.org/formidable/-/formidable-1.1.1.tgz",
      "dev": true
    },
>>>>>>> eee3fe07
    "forwarded": {
      "version": "0.1.0",
      "from": "forwarded@>=0.1.0 <0.2.0",
      "resolved": "https://registry.npmjs.org/forwarded/-/forwarded-0.1.0.tgz"
    },
    "frameguard": {
      "version": "3.0.0",
      "from": "frameguard@3.0.0",
      "resolved": "https://registry.npmjs.org/frameguard/-/frameguard-3.0.0.tgz"
    },
    "fresh": {
      "version": "0.5.0",
      "from": "fresh@0.5.0",
      "resolved": "https://registry.npmjs.org/fresh/-/fresh-0.5.0.tgz"
    },
<<<<<<< HEAD
=======
    "from": {
      "version": "0.1.7",
      "from": "from@>=0.0.0 <1.0.0",
      "resolved": "https://registry.npmjs.org/from/-/from-0.1.7.tgz",
      "dev": true
    },
    "fs-exists-sync": {
      "version": "0.1.0",
      "from": "fs-exists-sync@>=0.1.0 <0.2.0",
      "resolved": "https://registry.npmjs.org/fs-exists-sync/-/fs-exists-sync-0.1.0.tgz",
      "dev": true
    },
    "fs-extra": {
      "version": "2.1.2",
      "from": "fs-extra@>=2.0.0 <3.0.0",
      "resolved": "https://registry.npmjs.org/fs-extra/-/fs-extra-2.1.2.tgz",
      "dev": true,
      "dependencies": {
        "graceful-fs": {
          "version": "4.1.11",
          "from": "graceful-fs@>=4.1.2 <5.0.0",
          "resolved": "https://registry.npmjs.org/graceful-fs/-/graceful-fs-4.1.11.tgz",
          "dev": true
        }
      }
    },
    "fs.realpath": {
      "version": "1.0.0",
      "from": "fs.realpath@>=1.0.0 <2.0.0",
      "resolved": "https://registry.npmjs.org/fs.realpath/-/fs.realpath-1.0.0.tgz",
      "dev": true
    },
    "function-bind": {
      "version": "1.1.0",
      "from": "function-bind@>=1.0.2 <2.0.0",
      "resolved": "https://registry.npmjs.org/function-bind/-/function-bind-1.1.0.tgz",
      "dev": true
    },
    "gaze": {
      "version": "0.5.2",
      "from": "gaze@>=0.5.1 <0.6.0",
      "resolved": "https://registry.npmjs.org/gaze/-/gaze-0.5.2.tgz",
      "dev": true
    },
    "generate-function": {
      "version": "2.0.0",
      "from": "generate-function@>=2.0.0 <3.0.0",
      "resolved": "https://registry.npmjs.org/generate-function/-/generate-function-2.0.0.tgz",
      "dev": true
    },
    "generate-object-property": {
      "version": "1.2.0",
      "from": "generate-object-property@>=1.1.0 <2.0.0",
      "resolved": "https://registry.npmjs.org/generate-object-property/-/generate-object-property-1.2.0.tgz",
      "dev": true
    },
>>>>>>> eee3fe07
    "generic-pool": {
      "version": "2.4.2",
      "from": "generic-pool@2.4.2",
      "resolved": "https://registry.npmjs.org/generic-pool/-/generic-pool-2.4.2.tgz"
    },
<<<<<<< HEAD
=======
    "get-caller-file": {
      "version": "1.0.2",
      "from": "get-caller-file@>=1.0.1 <2.0.0",
      "resolved": "https://registry.npmjs.org/get-caller-file/-/get-caller-file-1.0.2.tgz",
      "dev": true
    },
    "getpass": {
      "version": "0.1.6",
      "from": "getpass@>=0.1.1 <0.2.0",
      "resolved": "https://registry.npmjs.org/getpass/-/getpass-0.1.6.tgz",
      "dev": true,
      "dependencies": {
        "assert-plus": {
          "version": "1.0.0",
          "from": "assert-plus@>=1.0.0 <2.0.0",
          "resolved": "https://registry.npmjs.org/assert-plus/-/assert-plus-1.0.0.tgz",
          "dev": true
        }
      }
    },
    "glob": {
      "version": "7.1.1",
      "from": "glob@>=7.0.3 <8.0.0",
      "resolved": "https://registry.npmjs.org/glob/-/glob-7.1.1.tgz",
      "dev": true
    },
    "glob-base": {
      "version": "0.3.0",
      "from": "glob-base@>=0.3.0 <0.4.0",
      "resolved": "https://registry.npmjs.org/glob-base/-/glob-base-0.3.0.tgz",
      "dev": true
    },
    "glob-parent": {
      "version": "2.0.0",
      "from": "glob-parent@>=2.0.0 <3.0.0",
      "resolved": "https://registry.npmjs.org/glob-parent/-/glob-parent-2.0.0.tgz",
      "dev": true
    },
    "glob-stream": {
      "version": "3.1.18",
      "from": "glob-stream@>=3.1.5 <4.0.0",
      "resolved": "https://registry.npmjs.org/glob-stream/-/glob-stream-3.1.18.tgz",
      "dev": true,
      "dependencies": {
        "glob": {
          "version": "4.5.3",
          "from": "glob@>=4.3.1 <5.0.0",
          "resolved": "https://registry.npmjs.org/glob/-/glob-4.5.3.tgz",
          "dev": true
        },
        "isarray": {
          "version": "0.0.1",
          "from": "isarray@0.0.1",
          "resolved": "https://registry.npmjs.org/isarray/-/isarray-0.0.1.tgz",
          "dev": true
        },
        "minimatch": {
          "version": "2.0.10",
          "from": "minimatch@>=2.0.1 <3.0.0",
          "resolved": "https://registry.npmjs.org/minimatch/-/minimatch-2.0.10.tgz",
          "dev": true
        },
        "readable-stream": {
          "version": "1.0.34",
          "from": "readable-stream@>=1.0.33-1 <1.1.0-0",
          "resolved": "https://registry.npmjs.org/readable-stream/-/readable-stream-1.0.34.tgz",
          "dev": true
        },
        "through2": {
          "version": "0.6.5",
          "from": "through2@>=0.6.1 <0.7.0",
          "resolved": "https://registry.npmjs.org/through2/-/through2-0.6.5.tgz",
          "dev": true
        }
      }
    },
    "glob-watcher": {
      "version": "0.0.6",
      "from": "glob-watcher@>=0.0.6 <0.0.7",
      "resolved": "https://registry.npmjs.org/glob-watcher/-/glob-watcher-0.0.6.tgz",
      "dev": true
    },
    "glob2base": {
      "version": "0.0.12",
      "from": "glob2base@>=0.0.12 <0.0.13",
      "resolved": "https://registry.npmjs.org/glob2base/-/glob2base-0.0.12.tgz",
      "dev": true
    },
    "global-modules": {
      "version": "0.2.3",
      "from": "global-modules@>=0.2.3 <0.3.0",
      "resolved": "https://registry.npmjs.org/global-modules/-/global-modules-0.2.3.tgz",
      "dev": true,
      "dependencies": {
        "is-windows": {
          "version": "0.2.0",
          "from": "is-windows@>=0.2.0 <0.3.0",
          "resolved": "https://registry.npmjs.org/is-windows/-/is-windows-0.2.0.tgz",
          "dev": true
        }
      }
    },
    "global-prefix": {
      "version": "0.1.5",
      "from": "global-prefix@>=0.1.4 <0.2.0",
      "resolved": "https://registry.npmjs.org/global-prefix/-/global-prefix-0.1.5.tgz",
      "dev": true,
      "dependencies": {
        "is-windows": {
          "version": "0.2.0",
          "from": "is-windows@^0.2.0",
          "resolved": "https://registry.npmjs.org/is-windows/-/is-windows-0.2.0.tgz",
          "dev": true
        }
      }
    },
    "globals": {
      "version": "9.17.0",
      "from": "globals@>=9.14.0 <10.0.0",
      "resolved": "https://registry.npmjs.org/globals/-/globals-9.17.0.tgz",
      "dev": true
    },
    "globby": {
      "version": "5.0.0",
      "from": "globby@>=5.0.0 <6.0.0",
      "resolved": "https://registry.npmjs.org/globby/-/globby-5.0.0.tgz",
      "dev": true
    },
    "globule": {
      "version": "0.1.0",
      "from": "globule@>=0.1.0 <0.2.0",
      "resolved": "https://registry.npmjs.org/globule/-/globule-0.1.0.tgz",
      "dev": true,
      "dependencies": {
        "glob": {
          "version": "3.1.21",
          "from": "glob@>=3.1.21 <3.2.0",
          "resolved": "https://registry.npmjs.org/glob/-/glob-3.1.21.tgz",
          "dev": true
        },
        "inherits": {
          "version": "1.0.2",
          "from": "inherits@>=1.0.0 <2.0.0",
          "resolved": "https://registry.npmjs.org/inherits/-/inherits-1.0.2.tgz",
          "dev": true
        },
        "lodash": {
          "version": "1.0.2",
          "from": "lodash@>=1.0.1 <1.1.0",
          "resolved": "https://registry.npmjs.org/lodash/-/lodash-1.0.2.tgz",
          "dev": true
        },
        "lru-cache": {
          "version": "2.7.3",
          "from": "lru-cache@>=2.0.0 <3.0.0",
          "resolved": "https://registry.npmjs.org/lru-cache/-/lru-cache-2.7.3.tgz",
          "dev": true
        },
        "minimatch": {
          "version": "0.2.14",
          "from": "minimatch@>=0.2.11 <0.3.0",
          "resolved": "https://registry.npmjs.org/minimatch/-/minimatch-0.2.14.tgz",
          "dev": true
        }
      }
    },
    "glogg": {
      "version": "1.0.0",
      "from": "glogg@>=1.0.0 <2.0.0",
      "resolved": "https://registry.npmjs.org/glogg/-/glogg-1.0.0.tgz",
      "dev": true
    },
    "goodeggs-json-schema-validator": {
      "version": "3.3.0",
      "from": "goodeggs-json-schema-validator@>=3.1.0 <4.0.0",
      "resolved": "https://registry.npmjs.org/goodeggs-json-schema-validator/-/goodeggs-json-schema-validator-3.3.0.tgz",
      "dev": true
    },
    "graceful-fs": {
      "version": "1.2.3",
      "from": "graceful-fs@>=1.0.0 <2.0.0",
      "resolved": "https://registry.npmjs.org/graceful-fs/-/graceful-fs-1.2.3.tgz",
      "dev": true
    },
    "graceful-readlink": {
      "version": "1.0.1",
      "from": "graceful-readlink@>=1.0.0",
      "resolved": "https://registry.npmjs.org/graceful-readlink/-/graceful-readlink-1.0.1.tgz",
      "dev": true
    },
    "growl": {
      "version": "1.9.2",
      "from": "growl@1.9.2",
      "resolved": "https://registry.npmjs.org/growl/-/growl-1.9.2.tgz",
      "dev": true
    },
    "gulp": {
      "version": "3.9.1",
      "from": "gulp@>=3.9.1 <4.0.0",
      "resolved": "https://registry.npmjs.org/gulp/-/gulp-3.9.1.tgz",
      "dev": true,
      "dependencies": {
        "minimist": {
          "version": "1.2.0",
          "from": "minimist@>=1.1.0 <2.0.0",
          "resolved": "https://registry.npmjs.org/minimist/-/minimist-1.2.0.tgz",
          "dev": true
        }
      }
    },
    "gulp-help": {
      "version": "1.6.1",
      "from": "gulp-help@>=1.6.1 <1.7.0",
      "resolved": "https://registry.npmjs.org/gulp-help/-/gulp-help-1.6.1.tgz",
      "dev": true,
      "dependencies": {
        "object-assign": {
          "version": "3.0.0",
          "from": "object-assign@^3.0.0",
          "resolved": "https://registry.npmjs.org/object-assign/-/object-assign-3.0.0.tgz",
          "dev": true
        }
      }
    },
    "gulp-util": {
      "version": "3.0.8",
      "from": "gulp-util@>=3.0.0 <4.0.0",
      "resolved": "https://registry.npmjs.org/gulp-util/-/gulp-util-3.0.8.tgz",
      "dev": true,
      "dependencies": {
        "minimist": {
          "version": "1.2.0",
          "from": "minimist@^1.1.0",
          "resolved": "https://registry.npmjs.org/minimist/-/minimist-1.2.0.tgz",
          "dev": true
        },
        "object-assign": {
          "version": "3.0.0",
          "from": "object-assign@>=3.0.0 <4.0.0",
          "resolved": "https://registry.npmjs.org/object-assign/-/object-assign-3.0.0.tgz",
          "dev": true
        }
      }
    },
    "gulplog": {
      "version": "1.0.0",
      "from": "gulplog@>=1.0.0 <2.0.0",
      "resolved": "https://registry.npmjs.org/gulplog/-/gulplog-1.0.0.tgz",
      "dev": true
    },
    "handlebars": {
      "version": "4.0.6",
      "from": "handlebars@>=4.0.1 <5.0.0",
      "resolved": "https://registry.npmjs.org/handlebars/-/handlebars-4.0.6.tgz",
      "dev": true,
      "dependencies": {
        "async": {
          "version": "1.5.2",
          "from": "async@^1.4.0",
          "resolved": "https://registry.npmjs.org/async/-/async-1.5.2.tgz",
          "dev": true
        },
        "source-map": {
          "version": "0.4.4",
          "from": "source-map@>=0.4.4 <0.5.0",
          "resolved": "https://registry.npmjs.org/source-map/-/source-map-0.4.4.tgz",
          "dev": true
        }
      }
    },
    "har-validator": {
      "version": "2.0.6",
      "from": "har-validator@>=2.0.6 <2.1.0",
      "resolved": "https://registry.npmjs.org/har-validator/-/har-validator-2.0.6.tgz",
      "dev": true
    },
    "has": {
      "version": "1.0.1",
      "from": "has@>=1.0.1 <2.0.0",
      "resolved": "https://registry.npmjs.org/has/-/has-1.0.1.tgz",
      "dev": true
    },
    "has-ansi": {
      "version": "2.0.0",
      "from": "has-ansi@>=2.0.0 <3.0.0",
      "resolved": "https://registry.npmjs.org/has-ansi/-/has-ansi-2.0.0.tgz",
      "dev": true
    },
    "has-flag": {
      "version": "1.0.0",
      "from": "has-flag@>=1.0.0 <2.0.0",
      "resolved": "https://registry.npmjs.org/has-flag/-/has-flag-1.0.0.tgz",
      "dev": true
    },
    "has-gulplog": {
      "version": "0.1.0",
      "from": "has-gulplog@>=0.1.0 <0.2.0",
      "resolved": "https://registry.npmjs.org/has-gulplog/-/has-gulplog-0.1.0.tgz",
      "dev": true
    },
    "hawk": {
      "version": "3.1.3",
      "from": "hawk@>=3.1.3 <3.2.0",
      "resolved": "https://registry.npmjs.org/hawk/-/hawk-3.1.3.tgz",
      "dev": true
    },
>>>>>>> eee3fe07
    "helmet": {
      "version": "3.5.0",
      "from": "helmet@>=3.4.1 <4.0.0",
      "resolved": "https://registry.npmjs.org/helmet/-/helmet-3.5.0.tgz"
    },
    "helmet-csp": {
      "version": "2.4.0",
      "from": "helmet-csp@2.4.0",
      "resolved": "https://registry.npmjs.org/helmet-csp/-/helmet-csp-2.4.0.tgz"
    },
    "hide-powered-by": {
      "version": "1.0.0",
      "from": "hide-powered-by@1.0.0",
      "resolved": "https://registry.npmjs.org/hide-powered-by/-/hide-powered-by-1.0.0.tgz"
    },
    "hoek": {
      "version": "2.16.3",
      "from": "hoek@>=2.0.0 <3.0.0",
      "resolved": "https://registry.npmjs.org/hoek/-/hoek-2.16.3.tgz"
    },
    "hpkp": {
      "version": "2.0.0",
      "from": "hpkp@2.0.0",
      "resolved": "https://registry.npmjs.org/hpkp/-/hpkp-2.0.0.tgz"
    },
    "hsts": {
      "version": "2.0.0",
      "from": "hsts@2.0.0",
      "resolved": "https://registry.npmjs.org/hsts/-/hsts-2.0.0.tgz"
    },
    "http-errors": {
      "version": "1.6.1",
      "from": "http-errors@>=1.6.1 <1.7.0",
      "resolved": "https://registry.npmjs.org/http-errors/-/http-errors-1.6.1.tgz"
    },
    "iconv-lite": {
      "version": "0.4.15",
      "from": "iconv-lite@0.4.15",
      "resolved": "https://registry.npmjs.org/iconv-lite/-/iconv-lite-0.4.15.tgz"
    },
    "ieee754": {
      "version": "1.1.8",
      "from": "ieee754@>=1.1.4 <2.0.0",
      "resolved": "https://registry.npmjs.org/ieee754/-/ieee754-1.1.8.tgz"
    },
    "ienoopen": {
      "version": "1.0.0",
      "from": "ienoopen@1.0.0",
      "resolved": "https://registry.npmjs.org/ienoopen/-/ienoopen-1.0.0.tgz"
    },
    "include": {
      "version": "1.1.0",
      "from": "include@>=1.1.0 <2.0.0",
      "resolved": "https://registry.npmjs.org/include/-/include-1.1.0.tgz"
    },
    "inflection": {
      "version": "1.12.0",
      "from": "inflection@>=1.6.0 <2.0.0",
      "resolved": "https://registry.npmjs.org/inflection/-/inflection-1.12.0.tgz"
    },
    "inherits": {
      "version": "2.0.3",
      "from": "inherits@2.0.3",
      "resolved": "https://registry.npmjs.org/inherits/-/inherits-2.0.3.tgz"
    },
    "ipaddr.js": {
      "version": "1.3.0",
      "from": "ipaddr.js@1.3.0",
      "resolved": "https://registry.npmjs.org/ipaddr.js/-/ipaddr.js-1.3.0.tgz"
    },
<<<<<<< HEAD
=======
    "is-absolute": {
      "version": "0.2.6",
      "from": "is-absolute@>=0.2.3 <0.3.0",
      "resolved": "https://registry.npmjs.org/is-absolute/-/is-absolute-0.2.6.tgz",
      "dev": true,
      "dependencies": {
        "is-windows": {
          "version": "0.2.0",
          "from": "is-windows@^0.2.0",
          "resolved": "https://registry.npmjs.org/is-windows/-/is-windows-0.2.0.tgz",
          "dev": true
        }
      }
    },
    "is-arrayish": {
      "version": "0.2.1",
      "from": "is-arrayish@>=0.2.1 <0.3.0",
      "resolved": "https://registry.npmjs.org/is-arrayish/-/is-arrayish-0.2.1.tgz",
      "dev": true
    },
    "is-buffer": {
      "version": "1.1.5",
      "from": "is-buffer@>=1.0.2 <2.0.0",
      "resolved": "https://registry.npmjs.org/is-buffer/-/is-buffer-1.1.5.tgz",
      "dev": true
    },
    "is-builtin-module": {
      "version": "1.0.0",
      "from": "is-builtin-module@>=1.0.0 <2.0.0",
      "resolved": "https://registry.npmjs.org/is-builtin-module/-/is-builtin-module-1.0.0.tgz",
      "dev": true
    },
    "is-callable": {
      "version": "1.1.3",
      "from": "is-callable@>=1.1.3 <2.0.0",
      "resolved": "https://registry.npmjs.org/is-callable/-/is-callable-1.1.3.tgz",
      "dev": true
    },
    "is-date-object": {
      "version": "1.0.1",
      "from": "is-date-object@>=1.0.1 <2.0.0",
      "resolved": "https://registry.npmjs.org/is-date-object/-/is-date-object-1.0.1.tgz",
      "dev": true
    },
    "is-dotfile": {
      "version": "1.0.2",
      "from": "is-dotfile@>=1.0.0 <2.0.0",
      "resolved": "https://registry.npmjs.org/is-dotfile/-/is-dotfile-1.0.2.tgz",
      "dev": true
    },
    "is-equal-shallow": {
      "version": "0.1.3",
      "from": "is-equal-shallow@>=0.1.3 <0.2.0",
      "resolved": "https://registry.npmjs.org/is-equal-shallow/-/is-equal-shallow-0.1.3.tgz",
      "dev": true
    },
    "is-extendable": {
      "version": "0.1.1",
      "from": "is-extendable@>=0.1.1 <0.2.0",
      "resolved": "https://registry.npmjs.org/is-extendable/-/is-extendable-0.1.1.tgz",
      "dev": true
    },
    "is-extglob": {
      "version": "1.0.0",
      "from": "is-extglob@>=1.0.0 <2.0.0",
      "resolved": "https://registry.npmjs.org/is-extglob/-/is-extglob-1.0.0.tgz",
      "dev": true
    },
    "is-fullwidth-code-point": {
      "version": "1.0.0",
      "from": "is-fullwidth-code-point@>=1.0.0 <2.0.0",
      "resolved": "https://registry.npmjs.org/is-fullwidth-code-point/-/is-fullwidth-code-point-1.0.0.tgz",
      "dev": true
    },
    "is-glob": {
      "version": "2.0.1",
      "from": "is-glob@>=2.0.1 <3.0.0",
      "resolved": "https://registry.npmjs.org/is-glob/-/is-glob-2.0.1.tgz",
      "dev": true
    },
    "is-my-json-valid": {
      "version": "2.16.0",
      "from": "is-my-json-valid@>=2.12.4 <3.0.0",
      "resolved": "https://registry.npmjs.org/is-my-json-valid/-/is-my-json-valid-2.16.0.tgz",
      "dev": true
    },
    "is-number": {
      "version": "2.1.0",
      "from": "is-number@>=2.1.0 <3.0.0",
      "resolved": "https://registry.npmjs.org/is-number/-/is-number-2.1.0.tgz",
      "dev": true
    },
    "is-path-cwd": {
      "version": "1.0.0",
      "from": "is-path-cwd@>=1.0.0 <2.0.0",
      "resolved": "https://registry.npmjs.org/is-path-cwd/-/is-path-cwd-1.0.0.tgz",
      "dev": true
    },
    "is-path-in-cwd": {
      "version": "1.0.0",
      "from": "is-path-in-cwd@>=1.0.0 <2.0.0",
      "resolved": "https://registry.npmjs.org/is-path-in-cwd/-/is-path-in-cwd-1.0.0.tgz",
      "dev": true
    },
    "is-path-inside": {
      "version": "1.0.0",
      "from": "is-path-inside@>=1.0.0 <2.0.0",
      "resolved": "https://registry.npmjs.org/is-path-inside/-/is-path-inside-1.0.0.tgz",
      "dev": true
    },
    "is-posix-bracket": {
      "version": "0.1.1",
      "from": "is-posix-bracket@>=0.1.0 <0.2.0",
      "resolved": "https://registry.npmjs.org/is-posix-bracket/-/is-posix-bracket-0.1.1.tgz",
      "dev": true
    },
    "is-primitive": {
      "version": "2.0.0",
      "from": "is-primitive@>=2.0.0 <3.0.0",
      "resolved": "https://registry.npmjs.org/is-primitive/-/is-primitive-2.0.0.tgz",
      "dev": true
    },
    "is-promise": {
      "version": "2.1.0",
      "from": "is-promise@>=2.1.0 <3.0.0",
      "resolved": "https://registry.npmjs.org/is-promise/-/is-promise-2.1.0.tgz",
      "dev": true
    },
    "is-property": {
      "version": "1.0.2",
      "from": "is-property@>=1.0.0 <2.0.0",
      "resolved": "https://registry.npmjs.org/is-property/-/is-property-1.0.2.tgz",
      "dev": true
    },
    "is-regex": {
      "version": "1.0.4",
      "from": "is-regex@>=1.0.3 <2.0.0",
      "resolved": "https://registry.npmjs.org/is-regex/-/is-regex-1.0.4.tgz",
      "dev": true
    },
    "is-relative": {
      "version": "0.2.1",
      "from": "is-relative@>=0.2.1 <0.3.0",
      "resolved": "https://registry.npmjs.org/is-relative/-/is-relative-0.2.1.tgz",
      "dev": true
    },
    "is-resolvable": {
      "version": "1.0.0",
      "from": "is-resolvable@>=1.0.0 <2.0.0",
      "resolved": "https://registry.npmjs.org/is-resolvable/-/is-resolvable-1.0.0.tgz",
      "dev": true
    },
    "is-symbol": {
      "version": "1.0.1",
      "from": "is-symbol@>=1.0.1 <2.0.0",
      "resolved": "https://registry.npmjs.org/is-symbol/-/is-symbol-1.0.1.tgz",
      "dev": true
    },
    "is-typedarray": {
      "version": "1.0.0",
      "from": "is-typedarray@>=1.0.0 <1.1.0",
      "resolved": "https://registry.npmjs.org/is-typedarray/-/is-typedarray-1.0.0.tgz",
      "dev": true
    },
    "is-unc-path": {
      "version": "0.1.2",
      "from": "is-unc-path@>=0.1.1 <0.2.0",
      "resolved": "https://registry.npmjs.org/is-unc-path/-/is-unc-path-0.1.2.tgz",
      "dev": true
    },
    "is-utf8": {
      "version": "0.2.1",
      "from": "is-utf8@>=0.2.0 <0.3.0",
      "resolved": "https://registry.npmjs.org/is-utf8/-/is-utf8-0.2.1.tgz",
      "dev": true
    },
>>>>>>> eee3fe07
    "is-windows": {
      "version": "1.0.0",
      "from": "is-windows@>=1.0.0 <2.0.0",
      "resolved": "https://registry.npmjs.org/is-windows/-/is-windows-1.0.0.tgz"
    },
    "isarray": {
      "version": "1.0.0",
      "from": "isarray@>=1.0.0 <2.0.0",
      "resolved": "https://registry.npmjs.org/isarray/-/isarray-1.0.0.tgz"
    },
    "isemail": {
      "version": "1.2.0",
      "from": "isemail@>=1.0.0 <2.0.0",
      "resolved": "https://registry.npmjs.org/isemail/-/isemail-1.2.0.tgz"
    },
    "isexe": {
      "version": "2.0.0",
      "from": "isexe@>=2.0.0 <3.0.0",
      "resolved": "https://registry.npmjs.org/isexe/-/isexe-2.0.0.tgz"
    },
    "jmespath": {
      "version": "0.15.0",
      "from": "jmespath@0.15.0",
      "resolved": "https://registry.npmjs.org/jmespath/-/jmespath-0.15.0.tgz"
    },
    "joi": {
      "version": "6.10.1",
      "from": "joi@>=6.10.1 <7.0.0",
      "resolved": "https://registry.npmjs.org/joi/-/joi-6.10.1.tgz"
    },
    "json-schema-faker": {
      "version": "0.4.1",
      "from": "json-schema-faker@>=0.4.0 <0.5.0",
      "resolved": "https://registry.npmjs.org/json-schema-faker/-/json-schema-faker-0.4.1.tgz",
      "dependencies": {
        "faker": {
          "version": "3.0.1",
          "from": "faker@3.0.1",
          "resolved": "https://registry.npmjs.org/faker/-/faker-3.0.1.tgz"
        }
      }
    },
    "jsonschema": {
      "version": "1.1.1",
      "from": "jsonschema@>=1.1.1 <2.0.0",
      "resolved": "https://registry.npmjs.org/jsonschema/-/jsonschema-1.1.1.tgz"
    },
    "jsonwebtoken": {
      "version": "7.3.0",
      "from": "jsonwebtoken@>=7.3.0 <8.0.0",
      "resolved": "https://registry.npmjs.org/jsonwebtoken/-/jsonwebtoken-7.3.0.tgz"
    },
    "jwa": {
      "version": "1.1.5",
      "from": "jwa@>=1.1.4 <2.0.0",
      "resolved": "https://registry.npmjs.org/jwa/-/jwa-1.1.5.tgz"
    },
    "jws": {
      "version": "3.1.4",
      "from": "jws@>=3.1.4 <4.0.0",
      "resolved": "https://registry.npmjs.org/jws/-/jws-3.1.4.tgz"
    },
<<<<<<< HEAD
=======
    "kind-of": {
      "version": "3.1.0",
      "from": "kind-of@>=3.0.2 <4.0.0",
      "resolved": "https://registry.npmjs.org/kind-of/-/kind-of-3.1.0.tgz",
      "dev": true
    },
    "klaw": {
      "version": "1.3.1",
      "from": "klaw@>=1.3.0 <1.4.0",
      "resolved": "https://registry.npmjs.org/klaw/-/klaw-1.3.1.tgz",
      "dev": true,
      "dependencies": {
        "graceful-fs": {
          "version": "4.1.11",
          "from": "graceful-fs@>=4.1.9 <5.0.0",
          "resolved": "https://registry.npmjs.org/graceful-fs/-/graceful-fs-4.1.11.tgz",
          "dev": true,
          "optional": true
        }
      }
    },
    "lazy-cache": {
      "version": "1.0.4",
      "from": "lazy-cache@>=1.0.3 <2.0.0",
      "resolved": "https://registry.npmjs.org/lazy-cache/-/lazy-cache-1.0.4.tgz",
      "dev": true,
      "optional": true
    },
    "lcid": {
      "version": "1.0.0",
      "from": "lcid@>=1.0.0 <2.0.0",
      "resolved": "https://registry.npmjs.org/lcid/-/lcid-1.0.0.tgz",
      "dev": true
    },
    "lcov-parse": {
      "version": "0.0.10",
      "from": "lcov-parse@0.0.10",
      "resolved": "https://registry.npmjs.org/lcov-parse/-/lcov-parse-0.0.10.tgz",
      "dev": true
    },
    "levn": {
      "version": "0.3.0",
      "from": "levn@>=0.3.0 <0.4.0",
      "resolved": "https://registry.npmjs.org/levn/-/levn-0.3.0.tgz",
      "dev": true
    },
    "liftoff": {
      "version": "2.3.0",
      "from": "liftoff@>=2.1.0 <3.0.0",
      "resolved": "https://registry.npmjs.org/liftoff/-/liftoff-2.3.0.tgz",
      "dev": true
    },
    "linkify-it": {
      "version": "2.0.3",
      "from": "linkify-it@>=2.0.0 <3.0.0",
      "resolved": "https://registry.npmjs.org/linkify-it/-/linkify-it-2.0.3.tgz",
      "dev": true
    },
    "load-json-file": {
      "version": "1.1.0",
      "from": "load-json-file@>=1.0.0 <2.0.0",
      "resolved": "https://registry.npmjs.org/load-json-file/-/load-json-file-1.1.0.tgz",
      "dev": true,
      "dependencies": {
        "graceful-fs": {
          "version": "4.1.11",
          "from": "graceful-fs@>=4.1.2 <5.0.0",
          "resolved": "https://registry.npmjs.org/graceful-fs/-/graceful-fs-4.1.11.tgz",
          "dev": true
        },
        "strip-bom": {
          "version": "2.0.0",
          "from": "strip-bom@>=2.0.0 <3.0.0",
          "resolved": "https://registry.npmjs.org/strip-bom/-/strip-bom-2.0.0.tgz",
          "dev": true
        }
      }
    },
>>>>>>> eee3fe07
    "lodash": {
      "version": "4.17.4",
      "from": "lodash@>=4.17.4 <5.0.0",
      "resolved": "https://registry.npmjs.org/lodash/-/lodash-4.17.4.tgz"
    },
<<<<<<< HEAD
=======
    "lodash._baseassign": {
      "version": "3.2.0",
      "from": "lodash._baseassign@>=3.0.0 <4.0.0",
      "resolved": "https://registry.npmjs.org/lodash._baseassign/-/lodash._baseassign-3.2.0.tgz",
      "dev": true
    },
    "lodash._basecopy": {
      "version": "3.0.1",
      "from": "lodash._basecopy@>=3.0.0 <4.0.0",
      "resolved": "https://registry.npmjs.org/lodash._basecopy/-/lodash._basecopy-3.0.1.tgz",
      "dev": true
    },
    "lodash._basecreate": {
      "version": "3.0.3",
      "from": "lodash._basecreate@>=3.0.0 <4.0.0",
      "resolved": "https://registry.npmjs.org/lodash._basecreate/-/lodash._basecreate-3.0.3.tgz",
      "dev": true
    },
    "lodash._basetostring": {
      "version": "3.0.1",
      "from": "lodash._basetostring@>=3.0.0 <4.0.0",
      "resolved": "https://registry.npmjs.org/lodash._basetostring/-/lodash._basetostring-3.0.1.tgz",
      "dev": true
    },
    "lodash._basevalues": {
      "version": "3.0.0",
      "from": "lodash._basevalues@>=3.0.0 <4.0.0",
      "resolved": "https://registry.npmjs.org/lodash._basevalues/-/lodash._basevalues-3.0.0.tgz",
      "dev": true
    },
    "lodash._getnative": {
      "version": "3.9.1",
      "from": "lodash._getnative@>=3.0.0 <4.0.0",
      "resolved": "https://registry.npmjs.org/lodash._getnative/-/lodash._getnative-3.9.1.tgz",
      "dev": true
    },
    "lodash._isiterateecall": {
      "version": "3.0.9",
      "from": "lodash._isiterateecall@>=3.0.0 <4.0.0",
      "resolved": "https://registry.npmjs.org/lodash._isiterateecall/-/lodash._isiterateecall-3.0.9.tgz",
      "dev": true
    },
    "lodash._reescape": {
      "version": "3.0.0",
      "from": "lodash._reescape@>=3.0.0 <4.0.0",
      "resolved": "https://registry.npmjs.org/lodash._reescape/-/lodash._reescape-3.0.0.tgz",
      "dev": true
    },
    "lodash._reevaluate": {
      "version": "3.0.0",
      "from": "lodash._reevaluate@>=3.0.0 <4.0.0",
      "resolved": "https://registry.npmjs.org/lodash._reevaluate/-/lodash._reevaluate-3.0.0.tgz",
      "dev": true
    },
    "lodash._reinterpolate": {
      "version": "3.0.0",
      "from": "lodash._reinterpolate@>=3.0.0 <4.0.0",
      "resolved": "https://registry.npmjs.org/lodash._reinterpolate/-/lodash._reinterpolate-3.0.0.tgz",
      "dev": true
    },
    "lodash._root": {
      "version": "3.0.1",
      "from": "lodash._root@>=3.0.0 <4.0.0",
      "resolved": "https://registry.npmjs.org/lodash._root/-/lodash._root-3.0.1.tgz",
      "dev": true
    },
    "lodash.assignwith": {
      "version": "4.2.0",
      "from": "lodash.assignwith@>=4.0.7 <5.0.0",
      "resolved": "https://registry.npmjs.org/lodash.assignwith/-/lodash.assignwith-4.2.0.tgz",
      "dev": true
    },
    "lodash.create": {
      "version": "3.1.1",
      "from": "lodash.create@3.1.1",
      "resolved": "https://registry.npmjs.org/lodash.create/-/lodash.create-3.1.1.tgz",
      "dev": true
    },
    "lodash.escape": {
      "version": "3.2.0",
      "from": "lodash.escape@>=3.0.0 <4.0.0",
      "resolved": "https://registry.npmjs.org/lodash.escape/-/lodash.escape-3.2.0.tgz",
      "dev": true
    },
    "lodash.flatten": {
      "version": "4.3.0",
      "from": "lodash.flatten@>=4.3.0 <4.4.0",
      "resolved": "https://registry.npmjs.org/lodash.flatten/-/lodash.flatten-4.3.0.tgz",
      "dev": true
    },
    "lodash.isarguments": {
      "version": "3.1.0",
      "from": "lodash.isarguments@>=3.0.0 <4.0.0",
      "resolved": "https://registry.npmjs.org/lodash.isarguments/-/lodash.isarguments-3.1.0.tgz",
      "dev": true
    },
    "lodash.isarray": {
      "version": "3.0.4",
      "from": "lodash.isarray@>=3.0.0 <4.0.0",
      "resolved": "https://registry.npmjs.org/lodash.isarray/-/lodash.isarray-3.0.4.tgz",
      "dev": true
    },
    "lodash.isempty": {
      "version": "4.4.0",
      "from": "lodash.isempty@>=4.2.1 <5.0.0",
      "resolved": "https://registry.npmjs.org/lodash.isempty/-/lodash.isempty-4.4.0.tgz",
      "dev": true
    },
    "lodash.isplainobject": {
      "version": "4.0.6",
      "from": "lodash.isplainobject@>=4.0.4 <5.0.0",
      "resolved": "https://registry.npmjs.org/lodash.isplainobject/-/lodash.isplainobject-4.0.6.tgz",
      "dev": true
    },
    "lodash.isstring": {
      "version": "4.0.1",
      "from": "lodash.isstring@>=4.0.1 <5.0.0",
      "resolved": "https://registry.npmjs.org/lodash.isstring/-/lodash.isstring-4.0.1.tgz",
      "dev": true
    },
    "lodash.keys": {
      "version": "3.1.2",
      "from": "lodash.keys@>=3.0.0 <4.0.0",
      "resolved": "https://registry.npmjs.org/lodash.keys/-/lodash.keys-3.1.2.tgz",
      "dev": true
    },
    "lodash.mapvalues": {
      "version": "4.6.0",
      "from": "lodash.mapvalues@>=4.4.0 <5.0.0",
      "resolved": "https://registry.npmjs.org/lodash.mapvalues/-/lodash.mapvalues-4.6.0.tgz",
      "dev": true
    },
>>>>>>> eee3fe07
    "lodash.once": {
      "version": "4.1.1",
      "from": "lodash.once@>=4.0.0 <5.0.0",
      "resolved": "https://registry.npmjs.org/lodash.once/-/lodash.once-4.1.1.tgz"
    },
    "lodash.reduce": {
      "version": "4.6.0",
      "from": "lodash.reduce@4.6.0",
      "resolved": "https://registry.npmjs.org/lodash.reduce/-/lodash.reduce-4.6.0.tgz"
    },
<<<<<<< HEAD
=======
    "lodash.restparam": {
      "version": "3.6.1",
      "from": "lodash.restparam@>=3.0.0 <4.0.0",
      "resolved": "https://registry.npmjs.org/lodash.restparam/-/lodash.restparam-3.6.1.tgz",
      "dev": true
    },
    "lodash.template": {
      "version": "3.6.2",
      "from": "lodash.template@>=3.0.0 <4.0.0",
      "resolved": "https://registry.npmjs.org/lodash.template/-/lodash.template-3.6.2.tgz",
      "dev": true
    },
    "lodash.templatesettings": {
      "version": "3.1.1",
      "from": "lodash.templatesettings@>=3.0.0 <4.0.0",
      "resolved": "https://registry.npmjs.org/lodash.templatesettings/-/lodash.templatesettings-3.1.1.tgz",
      "dev": true
    },
    "lodash.values": {
      "version": "4.2.0",
      "from": "lodash.values@>=4.2.0 <4.3.0",
      "resolved": "https://registry.npmjs.org/lodash.values/-/lodash.values-4.2.0.tgz",
      "dev": true
    },
    "longest": {
      "version": "1.0.1",
      "from": "longest@>=1.0.1 <2.0.0",
      "resolved": "https://registry.npmjs.org/longest/-/longest-1.0.1.tgz",
      "dev": true
    },
>>>>>>> eee3fe07
    "lru-cache": {
      "version": "4.0.2",
      "from": "lru-cache@>=4.0.1 <5.0.0",
      "resolved": "https://registry.npmjs.org/lru-cache/-/lru-cache-4.0.2.tgz"
    },
<<<<<<< HEAD
=======
    "lru-queue": {
      "version": "0.1.0",
      "from": "lru-queue@>=0.1.0 <0.2.0",
      "resolved": "https://registry.npmjs.org/lru-queue/-/lru-queue-0.1.0.tgz",
      "dev": true
    },
    "map-cache": {
      "version": "0.2.2",
      "from": "map-cache@>=0.2.0 <0.3.0",
      "resolved": "https://registry.npmjs.org/map-cache/-/map-cache-0.2.2.tgz",
      "dev": true
    },
    "map-stream": {
      "version": "0.1.0",
      "from": "map-stream@>=0.1.0 <0.2.0",
      "resolved": "https://registry.npmjs.org/map-stream/-/map-stream-0.1.0.tgz",
      "dev": true
    },
    "markdown-it": {
      "version": "7.0.1",
      "from": "markdown-it@>=7.0.0 <8.0.0",
      "resolved": "https://registry.npmjs.org/markdown-it/-/markdown-it-7.0.1.tgz",
      "dev": true
    },
    "markdownlint": {
      "version": "0.2.0",
      "from": "markdownlint@>=0.2.0 <0.3.0",
      "resolved": "https://registry.npmjs.org/markdownlint/-/markdownlint-0.2.0.tgz",
      "dev": true
    },
    "markdownlint-cli": {
      "version": "0.2.0",
      "from": "https://registry.npmjs.org/markdownlint-cli/-/markdownlint-cli-0.2.0.tgz",
      "resolved": "https://registry.npmjs.org/markdownlint-cli/-/markdownlint-cli-0.2.0.tgz",
      "dev": true,
      "dependencies": {
        "glob": {
          "version": "7.0.6",
          "from": "glob@>=7.0.3 <7.1.0",
          "resolved": "https://registry.npmjs.org/glob/-/glob-7.0.6.tgz",
          "dev": true
        }
      }
    },
    "marked": {
      "version": "0.3.6",
      "from": "marked@>=0.3.6 <0.4.0",
      "resolved": "https://registry.npmjs.org/marked/-/marked-0.3.6.tgz",
      "dev": true
    },
>>>>>>> eee3fe07
    "matchstick": {
      "version": "1.2.1",
      "from": "matchstick@>=1.2.1 <2.0.0",
      "resolved": "https://registry.npmjs.org/matchstick/-/matchstick-1.2.1.tgz"
    },
    "mdurl": {
      "version": "1.0.1",
      "from": "mdurl@>=1.0.1 <2.0.0",
      "resolved": "https://registry.npmjs.org/mdurl/-/mdurl-1.0.1.tgz",
      "dev": true
    },
    "media-typer": {
      "version": "0.3.0",
      "from": "media-typer@0.3.0",
      "resolved": "https://registry.npmjs.org/media-typer/-/media-typer-0.3.0.tgz"
    },
    "merge-descriptors": {
      "version": "1.0.1",
      "from": "merge-descriptors@1.0.1",
      "resolved": "https://registry.npmjs.org/merge-descriptors/-/merge-descriptors-1.0.1.tgz"
    },
    "methods": {
      "version": "1.1.2",
      "from": "methods@>=1.1.2 <1.2.0",
      "resolved": "https://registry.npmjs.org/methods/-/methods-1.1.2.tgz"
    },
    "mime": {
      "version": "1.3.4",
      "from": "mime@1.3.4",
      "resolved": "https://registry.npmjs.org/mime/-/mime-1.3.4.tgz"
    },
    "mime-db": {
      "version": "1.27.0",
      "from": "mime-db@>=1.27.0 <1.28.0",
      "resolved": "https://registry.npmjs.org/mime-db/-/mime-db-1.27.0.tgz"
    },
    "mime-types": {
      "version": "2.1.15",
      "from": "mime-types@>=2.1.15 <2.2.0",
      "resolved": "https://registry.npmjs.org/mime-types/-/mime-types-2.1.15.tgz"
    },
    "minimist": {
      "version": "0.0.8",
      "from": "minimist@0.0.8",
      "resolved": "https://registry.npmjs.org/minimist/-/minimist-0.0.8.tgz"
    },
    "mkdirp": {
      "version": "0.5.1",
      "from": "mkdirp@>=0.5.1 <0.6.0",
      "resolved": "https://registry.npmjs.org/mkdirp/-/mkdirp-0.5.1.tgz"
    },
    "moment": {
      "version": "2.18.1",
      "from": "moment@>=2.11.2 <3.0.0",
      "resolved": "https://registry.npmjs.org/moment/-/moment-2.18.1.tgz"
    },
    "moment-timezone": {
      "version": "0.5.11",
      "from": "moment-timezone@>=0.5.4 <0.6.0",
      "resolved": "https://registry.npmjs.org/moment-timezone/-/moment-timezone-0.5.11.tgz"
    },
    "morgan": {
      "version": "1.8.1",
      "from": "morgan@>=1.8.1 <2.0.0",
      "resolved": "https://registry.npmjs.org/morgan/-/morgan-1.8.1.tgz",
      "dependencies": {
        "debug": {
          "version": "2.6.1",
          "from": "https://registry.npmjs.org/debug/-/debug-2.6.1.tgz",
          "resolved": "https://registry.npmjs.org/debug/-/debug-2.6.1.tgz"
        }
      }
    },
    "ms": {
      "version": "0.7.2",
      "from": "ms@0.7.2",
      "resolved": "https://registry.npmjs.org/ms/-/ms-0.7.2.tgz"
    },
    "multer": {
      "version": "1.3.0",
      "from": "multer@>=1.3.0 <2.0.0",
      "resolved": "https://registry.npmjs.org/multer/-/multer-1.3.0.tgz",
      "dependencies": {
        "object-assign": {
          "version": "3.0.0",
          "from": "object-assign@>=3.0.0 <4.0.0",
          "resolved": "https://registry.npmjs.org/object-assign/-/object-assign-3.0.0.tgz"
        }
      }
    },
    "negotiator": {
      "version": "0.6.1",
      "from": "negotiator@0.6.1",
      "resolved": "https://registry.npmjs.org/negotiator/-/negotiator-0.6.1.tgz"
    },
    "nocache": {
      "version": "2.0.0",
      "from": "nocache@2.0.0",
      "resolved": "https://registry.npmjs.org/nocache/-/nocache-2.0.0.tgz"
    },
<<<<<<< HEAD
=======
    "nopt": {
      "version": "3.0.6",
      "from": "nopt@>=3.0.0 <4.0.0",
      "resolved": "https://registry.npmjs.org/nopt/-/nopt-3.0.6.tgz",
      "dev": true
    },
    "normalize-package-data": {
      "version": "2.3.6",
      "from": "normalize-package-data@>=2.3.2 <3.0.0",
      "resolved": "https://registry.npmjs.org/normalize-package-data/-/normalize-package-data-2.3.6.tgz",
      "dev": true
    },
    "normalize-path": {
      "version": "2.1.1",
      "from": "normalize-path@>=2.0.1 <3.0.0",
      "resolved": "https://registry.npmjs.org/normalize-path/-/normalize-path-2.1.1.tgz",
      "dev": true
    },
    "npm-run-all": {
      "version": "4.0.2",
      "from": "https://registry.npmjs.org/npm-run-all/-/npm-run-all-4.0.2.tgz",
      "resolved": "https://registry.npmjs.org/npm-run-all/-/npm-run-all-4.0.2.tgz",
      "dev": true,
      "dependencies": {
        "graceful-fs": {
          "version": "4.1.11",
          "from": "graceful-fs@>=4.1.2 <5.0.0",
          "resolved": "https://registry.npmjs.org/graceful-fs/-/graceful-fs-4.1.11.tgz",
          "dev": true
        },
        "load-json-file": {
          "version": "2.0.0",
          "from": "load-json-file@>=2.0.0 <3.0.0",
          "resolved": "https://registry.npmjs.org/load-json-file/-/load-json-file-2.0.0.tgz",
          "dev": true
        },
        "path-type": {
          "version": "2.0.0",
          "from": "path-type@>=2.0.0 <3.0.0",
          "resolved": "https://registry.npmjs.org/path-type/-/path-type-2.0.0.tgz",
          "dev": true
        },
        "read-pkg": {
          "version": "2.0.0",
          "from": "read-pkg@>=2.0.0 <3.0.0",
          "resolved": "https://registry.npmjs.org/read-pkg/-/read-pkg-2.0.0.tgz",
          "dev": true
        }
      }
    },
    "number-is-nan": {
      "version": "1.0.1",
      "from": "number-is-nan@>=1.0.0 <2.0.0",
      "resolved": "https://registry.npmjs.org/number-is-nan/-/number-is-nan-1.0.1.tgz",
      "dev": true
    },
    "oauth-sign": {
      "version": "0.8.2",
      "from": "oauth-sign@>=0.8.1 <0.9.0",
      "resolved": "https://registry.npmjs.org/oauth-sign/-/oauth-sign-0.8.2.tgz",
      "dev": true
    },
>>>>>>> eee3fe07
    "object-assign": {
      "version": "4.1.0",
      "from": "object-assign@4.1.0",
      "resolved": "https://registry.npmjs.org/object-assign/-/object-assign-4.1.0.tgz"
    },
<<<<<<< HEAD
=======
    "object-keys": {
      "version": "1.0.11",
      "from": "object-keys@>=1.0.8 <2.0.0",
      "resolved": "https://registry.npmjs.org/object-keys/-/object-keys-1.0.11.tgz",
      "dev": true
    },
    "object.omit": {
      "version": "2.0.1",
      "from": "object.omit@>=2.0.0 <3.0.0",
      "resolved": "https://registry.npmjs.org/object.omit/-/object.omit-2.0.1.tgz",
      "dev": true
    },
>>>>>>> eee3fe07
    "on-finished": {
      "version": "2.3.0",
      "from": "on-finished@>=2.3.0 <2.4.0",
      "resolved": "https://registry.npmjs.org/on-finished/-/on-finished-2.3.0.tgz"
    },
    "on-headers": {
      "version": "1.0.1",
      "from": "on-headers@>=1.0.1 <1.1.0",
      "resolved": "https://registry.npmjs.org/on-headers/-/on-headers-1.0.1.tgz"
    },
    "packet-reader": {
      "version": "0.2.0",
      "from": "packet-reader@0.2.0",
      "resolved": "https://registry.npmjs.org/packet-reader/-/packet-reader-0.2.0.tgz"
    },
    "parseurl": {
      "version": "1.3.1",
      "from": "parseurl@>=1.3.1 <1.4.0",
      "resolved": "https://registry.npmjs.org/parseurl/-/parseurl-1.3.1.tgz"
    },
    "passport": {
      "version": "0.3.2",
      "from": "passport@>=0.3.2 <0.4.0",
      "resolved": "https://registry.npmjs.org/passport/-/passport-0.3.2.tgz"
    },
    "passport-local": {
      "version": "1.0.0",
      "from": "passport-local@>=1.0.0 <2.0.0",
      "resolved": "https://registry.npmjs.org/passport-local/-/passport-local-1.0.0.tgz"
    },
    "passport-strategy": {
      "version": "1.0.0",
      "from": "passport-strategy@>=1.0.0 <2.0.0",
      "resolved": "https://registry.npmjs.org/passport-strategy/-/passport-strategy-1.0.0.tgz"
    },
    "path": {
      "version": "0.12.7",
      "from": "path@>=0.12.7 <0.13.0",
      "resolved": "https://registry.npmjs.org/path/-/path-0.12.7.tgz"
    },
    "path-to-regexp": {
      "version": "0.1.7",
      "from": "path-to-regexp@0.1.7",
      "resolved": "https://registry.npmjs.org/path-to-regexp/-/path-to-regexp-0.1.7.tgz"
    },
    "pause": {
      "version": "0.0.1",
      "from": "pause@0.0.1",
      "resolved": "https://registry.npmjs.org/pause/-/pause-0.0.1.tgz"
    },
    "pause-stream": {
      "version": "0.0.11",
      "from": "pause-stream@0.0.11",
      "resolved": "https://registry.npmjs.org/pause-stream/-/pause-stream-0.0.11.tgz",
      "dev": true
    },
    "pg": {
      "version": "6.1.5",
      "from": "pg@>=6.1.4 <7.0.0",
      "resolved": "https://registry.npmjs.org/pg/-/pg-6.1.5.tgz"
    },
    "pg-connection-string": {
      "version": "0.1.3",
      "from": "pg-connection-string@0.1.3",
      "resolved": "https://registry.npmjs.org/pg-connection-string/-/pg-connection-string-0.1.3.tgz"
    },
    "pg-pool": {
      "version": "1.6.0",
      "from": "pg-pool@>=1.0.0 <2.0.0",
      "resolved": "https://registry.npmjs.org/pg-pool/-/pg-pool-1.6.0.tgz"
    },
    "pg-types": {
      "version": "1.11.0",
      "from": "pg-types@>=1.0.0 <2.0.0",
      "resolved": "https://registry.npmjs.org/pg-types/-/pg-types-1.11.0.tgz"
    },
    "pgpass": {
      "version": "1.0.1",
      "from": "pgpass@>=1.0.0 <2.0.0",
      "resolved": "https://registry.npmjs.org/pgpass/-/pgpass-1.0.1.tgz"
    },
    "platform": {
      "version": "1.3.3",
      "from": "platform@1.3.3",
      "resolved": "https://registry.npmjs.org/platform/-/platform-1.3.3.tgz"
    },
    "postgres-array": {
      "version": "1.0.2",
      "from": "postgres-array@>=1.0.0 <1.1.0",
      "resolved": "https://registry.npmjs.org/postgres-array/-/postgres-array-1.0.2.tgz"
    },
    "postgres-bytea": {
      "version": "1.0.0",
      "from": "postgres-bytea@>=1.0.0 <1.1.0",
      "resolved": "https://registry.npmjs.org/postgres-bytea/-/postgres-bytea-1.0.0.tgz"
    },
    "postgres-date": {
      "version": "1.0.3",
      "from": "postgres-date@>=1.0.0 <1.1.0",
      "resolved": "https://registry.npmjs.org/postgres-date/-/postgres-date-1.0.3.tgz"
    },
    "postgres-interval": {
      "version": "1.0.2",
      "from": "postgres-interval@>=1.0.0 <1.1.0",
      "resolved": "https://registry.npmjs.org/postgres-interval/-/postgres-interval-1.0.2.tgz"
    },
    "process": {
      "version": "0.11.9",
      "from": "process@>=0.11.1 <0.12.0",
      "resolved": "https://registry.npmjs.org/process/-/process-0.11.9.tgz"
    },
    "process-nextick-args": {
      "version": "1.0.7",
      "from": "process-nextick-args@>=1.0.6 <1.1.0",
      "resolved": "https://registry.npmjs.org/process-nextick-args/-/process-nextick-args-1.0.7.tgz"
    },
    "proxy-addr": {
      "version": "1.1.4",
      "from": "proxy-addr@>=1.1.3 <1.2.0",
      "resolved": "https://registry.npmjs.org/proxy-addr/-/proxy-addr-1.1.4.tgz"
    },
    "ps-tree": {
      "version": "1.1.0",
      "from": "ps-tree@>=1.0.1 <2.0.0",
      "resolved": "https://registry.npmjs.org/ps-tree/-/ps-tree-1.1.0.tgz",
      "dev": true
    },
    "pseudomap": {
      "version": "1.0.2",
      "from": "pseudomap@>=1.0.1 <2.0.0",
      "resolved": "https://registry.npmjs.org/pseudomap/-/pseudomap-1.0.2.tgz"
    },
    "querystring": {
      "version": "0.2.0",
      "from": "querystring@0.2.0",
      "resolved": "https://registry.npmjs.org/querystring/-/querystring-0.2.0.tgz"
    },
    "randexp": {
      "version": "0.4.5",
      "from": "randexp@>=0.4.3 <0.5.0",
      "resolved": "https://registry.npmjs.org/randexp/-/randexp-0.4.5.tgz"
    },
    "range-parser": {
      "version": "1.2.0",
      "from": "range-parser@>=1.2.0 <1.3.0",
      "resolved": "https://registry.npmjs.org/range-parser/-/range-parser-1.2.0.tgz"
    },
    "raw-body": {
      "version": "2.2.0",
      "from": "raw-body@>=2.2.0 <2.3.0",
      "resolved": "https://registry.npmjs.org/raw-body/-/raw-body-2.2.0.tgz"
    },
<<<<<<< HEAD
=======
    "rc": {
      "version": "1.1.7",
      "from": "rc@>=1.1.6 <1.2.0",
      "resolved": "https://registry.npmjs.org/rc/-/rc-1.1.7.tgz",
      "dev": true,
      "dependencies": {
        "minimist": {
          "version": "1.2.0",
          "from": "minimist@>=1.2.0 <2.0.0",
          "resolved": "https://registry.npmjs.org/minimist/-/minimist-1.2.0.tgz",
          "dev": true
        }
      }
    },
    "read-pkg": {
      "version": "1.1.0",
      "from": "read-pkg@>=1.0.0 <2.0.0",
      "resolved": "https://registry.npmjs.org/read-pkg/-/read-pkg-1.1.0.tgz",
      "dev": true
    },
    "read-pkg-up": {
      "version": "1.0.1",
      "from": "read-pkg-up@>=1.0.1 <2.0.0",
      "resolved": "https://registry.npmjs.org/read-pkg-up/-/read-pkg-up-1.0.1.tgz",
      "dev": true
    },
    "readable-stream": {
      "version": "2.0.6",
      "from": "readable-stream@>=2.0.5 <2.1.0",
      "resolved": "https://registry.npmjs.org/readable-stream/-/readable-stream-2.0.6.tgz",
      "dev": true
    },
    "readline2": {
      "version": "1.0.1",
      "from": "readline2@>=1.0.1 <2.0.0",
      "resolved": "https://registry.npmjs.org/readline2/-/readline2-1.0.1.tgz",
      "dev": true
    },
    "rechoir": {
      "version": "0.6.2",
      "from": "rechoir@>=0.6.2 <0.7.0",
      "resolved": "https://registry.npmjs.org/rechoir/-/rechoir-0.6.2.tgz",
      "dev": true
    },
    "redefine": {
      "version": "0.2.1",
      "from": "redefine@>=0.2.0 <0.3.0",
      "resolved": "https://registry.npmjs.org/redefine/-/redefine-0.2.1.tgz",
      "dev": true
    },
>>>>>>> eee3fe07
    "referrer-policy": {
      "version": "1.1.0",
      "from": "referrer-policy@1.1.0",
      "resolved": "https://registry.npmjs.org/referrer-policy/-/referrer-policy-1.1.0.tgz"
    },
    "request-promise": {
      "version": "4.2.0",
      "from": "request-promise@>=4.2.0 <5.0.0",
      "resolved": "https://registry.npmjs.org/request-promise/-/request-promise-4.2.0.tgz"
    },
    "request-promise-core": {
      "version": "1.1.1",
      "from": "request-promise-core@1.1.1",
      "resolved": "https://registry.npmjs.org/request-promise-core/-/request-promise-core-1.1.1.tgz"
    },
    "ret": {
      "version": "0.1.14",
      "from": "ret@>=0.1.10 <0.2.0",
      "resolved": "https://registry.npmjs.org/ret/-/ret-0.1.14.tgz"
    },
    "retry-as-promised": {
      "version": "2.2.0",
      "from": "retry-as-promised@>=2.0.0 <3.0.0",
      "resolved": "https://registry.npmjs.org/retry-as-promised/-/retry-as-promised-2.2.0.tgz"
    },
    "safe-buffer": {
      "version": "5.0.1",
      "from": "safe-buffer@>=5.0.1 <6.0.0",
      "resolved": "https://registry.npmjs.org/safe-buffer/-/safe-buffer-5.0.1.tgz"
    },
    "sax": {
      "version": "1.1.5",
      "from": "sax@1.1.5",
      "resolved": "https://registry.npmjs.org/sax/-/sax-1.1.5.tgz"
    },
    "semver": {
      "version": "4.3.2",
      "from": "semver@4.3.2",
      "resolved": "https://registry.npmjs.org/semver/-/semver-4.3.2.tgz"
    },
    "send": {
      "version": "0.15.1",
      "from": "send@0.15.1",
      "resolved": "https://registry.npmjs.org/send/-/send-0.15.1.tgz",
      "dependencies": {
        "debug": {
          "version": "2.6.1",
          "from": "debug@2.6.1",
          "resolved": "https://registry.npmjs.org/debug/-/debug-2.6.1.tgz"
        }
      }
    },
    "sequelize": {
      "version": "3.30.3",
      "from": "sequelize@>=3.30.2 <4.0.0",
      "resolved": "https://registry.npmjs.org/sequelize/-/sequelize-3.30.3.tgz",
      "dependencies": {
        "lodash": {
          "version": "4.12.0",
          "from": "lodash@4.12.0",
          "resolved": "https://registry.npmjs.org/lodash/-/lodash-4.12.0.tgz"
        },
        "semver": {
          "version": "5.3.0",
          "from": "semver@>=5.0.1 <6.0.0",
          "resolved": "https://registry.npmjs.org/semver/-/semver-5.3.0.tgz"
        }
      }
    },
    "serve-static": {
      "version": "1.12.1",
      "from": "serve-static@1.12.1",
      "resolved": "https://registry.npmjs.org/serve-static/-/serve-static-1.12.1.tgz"
    },
    "setprototypeof": {
      "version": "1.0.3",
      "from": "setprototypeof@1.0.3",
      "resolved": "https://registry.npmjs.org/setprototypeof/-/setprototypeof-1.0.3.tgz"
    },
    "shebang-command": {
      "version": "1.2.0",
      "from": "shebang-command@>=1.2.0 <2.0.0",
      "resolved": "https://registry.npmjs.org/shebang-command/-/shebang-command-1.2.0.tgz"
    },
    "shebang-regex": {
      "version": "1.0.0",
      "from": "shebang-regex@>=1.0.0 <2.0.0",
      "resolved": "https://registry.npmjs.org/shebang-regex/-/shebang-regex-1.0.0.tgz"
    },
<<<<<<< HEAD
=======
    "shell-quote": {
      "version": "1.6.1",
      "from": "shell-quote@>=1.6.1 <2.0.0",
      "resolved": "https://registry.npmjs.org/shell-quote/-/shell-quote-1.6.1.tgz",
      "dev": true
    },
    "shelljs": {
      "version": "0.7.7",
      "from": "shelljs@>=0.7.5 <0.8.0",
      "resolved": "https://registry.npmjs.org/shelljs/-/shelljs-0.7.7.tgz",
      "dev": true
    },
>>>>>>> eee3fe07
    "shimmer": {
      "version": "1.1.0",
      "from": "shimmer@1.1.0",
      "resolved": "https://registry.npmjs.org/shimmer/-/shimmer-1.1.0.tgz"
    },
    "split": {
      "version": "1.0.0",
      "from": "split@>=1.0.0 <2.0.0",
      "resolved": "https://registry.npmjs.org/split/-/split-1.0.0.tgz"
    },
    "statuses": {
      "version": "1.3.1",
      "from": "statuses@>=1.3.1 <2.0.0",
      "resolved": "https://registry.npmjs.org/statuses/-/statuses-1.3.1.tgz"
    },
<<<<<<< HEAD
    "stealthy-require": {
      "version": "1.0.0",
      "from": "stealthy-require@>=1.0.0 <2.0.0",
      "resolved": "https://registry.npmjs.org/stealthy-require/-/stealthy-require-1.0.0.tgz"
=======
    "stream-combiner": {
      "version": "0.0.4",
      "from": "stream-combiner@>=0.0.4 <0.1.0",
      "resolved": "https://registry.npmjs.org/stream-combiner/-/stream-combiner-0.0.4.tgz",
      "dev": true
    },
    "stream-consume": {
      "version": "0.1.0",
      "from": "stream-consume@>=0.1.0 <0.2.0",
      "resolved": "https://registry.npmjs.org/stream-consume/-/stream-consume-0.1.0.tgz",
      "dev": true
>>>>>>> eee3fe07
    },
    "streamsearch": {
      "version": "0.1.2",
      "from": "streamsearch@0.1.2",
      "resolved": "https://registry.npmjs.org/streamsearch/-/streamsearch-0.1.2.tgz"
    },
    "string_decoder": {
      "version": "0.10.31",
      "from": "string_decoder@>=0.10.0 <0.11.0",
      "resolved": "https://registry.npmjs.org/string_decoder/-/string_decoder-0.10.31.tgz"
    },
<<<<<<< HEAD
=======
    "string-width": {
      "version": "1.0.2",
      "from": "string-width@>=1.0.1 <2.0.0",
      "resolved": "https://registry.npmjs.org/string-width/-/string-width-1.0.2.tgz",
      "dev": true
    },
    "string.prototype.padend": {
      "version": "3.0.0",
      "from": "string.prototype.padend@>=3.0.0 <4.0.0",
      "resolved": "https://registry.npmjs.org/string.prototype.padend/-/string.prototype.padend-3.0.0.tgz",
      "dev": true
    },
    "stringstream": {
      "version": "0.0.5",
      "from": "stringstream@>=0.0.4 <0.1.0",
      "resolved": "https://registry.npmjs.org/stringstream/-/stringstream-0.0.5.tgz",
      "dev": true
    },
    "strip-ansi": {
      "version": "3.0.1",
      "from": "strip-ansi@>=3.0.0 <4.0.0",
      "resolved": "https://registry.npmjs.org/strip-ansi/-/strip-ansi-3.0.1.tgz",
      "dev": true
    },
    "strip-bom": {
      "version": "3.0.0",
      "from": "strip-bom@>=3.0.0 <4.0.0",
      "resolved": "https://registry.npmjs.org/strip-bom/-/strip-bom-3.0.0.tgz",
      "dev": true
    },
    "strip-json-comments": {
      "version": "2.0.1",
      "from": "strip-json-comments@>=2.0.1 <2.1.0",
      "resolved": "https://registry.npmjs.org/strip-json-comments/-/strip-json-comments-2.0.1.tgz",
      "dev": true
    },
    "superagent": {
      "version": "3.5.2",
      "from": "superagent@>=3.0.0 <4.0.0",
      "resolved": "https://registry.npmjs.org/superagent/-/superagent-3.5.2.tgz",
      "dev": true,
      "dependencies": {
        "form-data": {
          "version": "2.1.4",
          "from": "form-data@>=2.1.1 <3.0.0",
          "resolved": "https://registry.npmjs.org/form-data/-/form-data-2.1.4.tgz",
          "dev": true
        }
      }
    },
    "supertest": {
      "version": "3.0.0",
      "from": "supertest@>=3.0.0 <4.0.0",
      "resolved": "https://registry.npmjs.org/supertest/-/supertest-3.0.0.tgz",
      "dev": true
    },
    "supports-color": {
      "version": "2.0.0",
      "from": "supports-color@>=2.0.0 <3.0.0",
      "resolved": "https://registry.npmjs.org/supports-color/-/supports-color-2.0.0.tgz",
      "dev": true
    },
    "table": {
      "version": "3.8.3",
      "from": "table@>=3.7.8 <4.0.0",
      "resolved": "https://registry.npmjs.org/table/-/table-3.8.3.tgz",
      "dev": true,
      "dependencies": {
        "is-fullwidth-code-point": {
          "version": "2.0.0",
          "from": "is-fullwidth-code-point@>=2.0.0 <3.0.0",
          "resolved": "https://registry.npmjs.org/is-fullwidth-code-point/-/is-fullwidth-code-point-2.0.0.tgz",
          "dev": true
        },
        "string-width": {
          "version": "2.0.0",
          "from": "string-width@>=2.0.0 <3.0.0",
          "resolved": "https://registry.npmjs.org/string-width/-/string-width-2.0.0.tgz",
          "dev": true
        }
      }
    },
    "taffydb": {
      "version": "2.6.2",
      "from": "taffydb@2.6.2",
      "resolved": "https://registry.npmjs.org/taffydb/-/taffydb-2.6.2.tgz",
      "dev": true
    },
    "temp": {
      "version": "0.5.1",
      "from": "temp@>=0.5.1 <0.6.0",
      "resolved": "https://registry.npmjs.org/temp/-/temp-0.5.1.tgz",
      "dev": true
    },
>>>>>>> eee3fe07
    "terraformer": {
      "version": "1.0.7",
      "from": "terraformer@>=1.0.5 <1.1.0",
      "resolved": "https://registry.npmjs.org/terraformer/-/terraformer-1.0.7.tgz"
    },
    "terraformer-wkt-parser": {
      "version": "1.1.2",
      "from": "terraformer-wkt-parser@>=1.1.0 <2.0.0",
      "resolved": "https://registry.npmjs.org/terraformer-wkt-parser/-/terraformer-wkt-parser-1.1.2.tgz"
    },
    "through": {
      "version": "2.3.8",
      "from": "through@>=2.0.0 <3.0.0",
      "resolved": "https://registry.npmjs.org/through/-/through-2.3.8.tgz"
    },
    "topo": {
      "version": "1.1.0",
      "from": "topo@>=1.0.0 <2.0.0",
      "resolved": "https://registry.npmjs.org/topo/-/topo-1.1.0.tgz"
    },
    "toposort-class": {
      "version": "1.0.1",
      "from": "toposort-class@>=1.0.1 <2.0.0",
      "resolved": "https://registry.npmjs.org/toposort-class/-/toposort-class-1.0.1.tgz"
    },
    "type-is": {
      "version": "1.6.14",
      "from": "https://registry.npmjs.org/type-is/-/type-is-1.6.14.tgz",
      "resolved": "https://registry.npmjs.org/type-is/-/type-is-1.6.14.tgz"
    },
    "typedarray": {
      "version": "0.0.6",
      "from": "typedarray@>=0.0.6 <0.0.7",
      "resolved": "https://registry.npmjs.org/typedarray/-/typedarray-0.0.6.tgz"
    },
<<<<<<< HEAD
=======
    "uc.micro": {
      "version": "1.0.3",
      "from": "uc.micro@>=1.0.1 <2.0.0",
      "resolved": "https://registry.npmjs.org/uc.micro/-/uc.micro-1.0.3.tgz",
      "dev": true
    },
    "uglify-js": {
      "version": "2.8.22",
      "from": "uglify-js@>=2.6.0 <3.0.0",
      "resolved": "https://registry.npmjs.org/uglify-js/-/uglify-js-2.8.22.tgz",
      "dev": true,
      "optional": true,
      "dependencies": {
        "source-map": {
          "version": "0.5.6",
          "from": "source-map@>=0.5.1 <0.6.0",
          "resolved": "https://registry.npmjs.org/source-map/-/source-map-0.5.6.tgz",
          "dev": true,
          "optional": true
        }
      }
    },
    "uglify-to-browserify": {
      "version": "1.0.2",
      "from": "uglify-to-browserify@>=1.0.0 <1.1.0",
      "resolved": "https://registry.npmjs.org/uglify-to-browserify/-/uglify-to-browserify-1.0.2.tgz",
      "dev": true,
      "optional": true
    },
    "umzug": {
      "version": "1.11.0",
      "from": "umzug@>=1.11.0 <2.0.0",
      "resolved": "https://registry.npmjs.org/umzug/-/umzug-1.11.0.tgz",
      "dev": true
    },
    "unc-path-regex": {
      "version": "0.1.2",
      "from": "unc-path-regex@>=0.1.0 <0.2.0",
      "resolved": "https://registry.npmjs.org/unc-path-regex/-/unc-path-regex-0.1.2.tgz",
      "dev": true
    },
    "underscore": {
      "version": "1.8.3",
      "from": "underscore@>=1.8.3 <1.9.0",
      "resolved": "https://registry.npmjs.org/underscore/-/underscore-1.8.3.tgz",
      "dev": true
    },
    "underscore-contrib": {
      "version": "0.3.0",
      "from": "underscore-contrib@>=0.3.0 <0.4.0",
      "resolved": "https://registry.npmjs.org/underscore-contrib/-/underscore-contrib-0.3.0.tgz",
      "dev": true,
      "dependencies": {
        "underscore": {
          "version": "1.6.0",
          "from": "underscore@1.6.0",
          "resolved": "https://registry.npmjs.org/underscore/-/underscore-1.6.0.tgz",
          "dev": true
        }
      }
    },
    "unionized": {
      "version": "4.12.0",
      "from": "unionized@>=4.11.0 <5.0.0",
      "resolved": "https://registry.npmjs.org/unionized/-/unionized-4.12.0.tgz",
      "dev": true,
      "dependencies": {
        "lodash": {
          "version": "3.10.1",
          "from": "lodash@>=3.8.0 <4.0.0",
          "resolved": "https://registry.npmjs.org/lodash/-/lodash-3.10.1.tgz",
          "dev": true
        }
      }
    },
    "unique-stream": {
      "version": "1.0.0",
      "from": "unique-stream@>=1.0.0 <2.0.0",
      "resolved": "https://registry.npmjs.org/unique-stream/-/unique-stream-1.0.0.tgz",
      "dev": true
    },
>>>>>>> eee3fe07
    "unpipe": {
      "version": "1.0.0",
      "from": "unpipe@1.0.0",
      "resolved": "https://registry.npmjs.org/unpipe/-/unpipe-1.0.0.tgz"
    },
    "url": {
      "version": "0.10.3",
      "from": "url@0.10.3",
      "resolved": "https://registry.npmjs.org/url/-/url-0.10.3.tgz",
      "dependencies": {
        "punycode": {
          "version": "1.3.2",
          "from": "punycode@1.3.2",
          "resolved": "https://registry.npmjs.org/punycode/-/punycode-1.3.2.tgz"
        }
      }
    },
    "util": {
      "version": "0.10.3",
      "from": "util@>=0.10.3 <0.11.0",
      "resolved": "https://registry.npmjs.org/util/-/util-0.10.3.tgz",
      "dependencies": {
        "inherits": {
          "version": "2.0.1",
          "from": "inherits@2.0.1",
          "resolved": "https://registry.npmjs.org/inherits/-/inherits-2.0.1.tgz"
        }
      }
    },
    "util-deprecate": {
      "version": "1.0.2",
      "from": "util-deprecate@>=1.0.1 <1.1.0",
      "resolved": "https://registry.npmjs.org/util-deprecate/-/util-deprecate-1.0.2.tgz"
    },
    "utils-merge": {
      "version": "1.0.0",
      "from": "utils-merge@1.0.0",
      "resolved": "https://registry.npmjs.org/utils-merge/-/utils-merge-1.0.0.tgz"
    },
    "uuid": {
      "version": "3.0.1",
      "from": "uuid@3.0.1",
      "resolved": "https://registry.npmjs.org/uuid/-/uuid-3.0.1.tgz"
    },
    "validator": {
      "version": "5.7.0",
      "from": "validator@>=5.2.0 <6.0.0",
      "resolved": "https://registry.npmjs.org/validator/-/validator-5.7.0.tgz"
    },
    "vary": {
      "version": "1.1.1",
      "from": "vary@>=1.0.0 <2.0.0",
      "resolved": "https://registry.npmjs.org/vary/-/vary-1.1.1.tgz"
    },
    "which": {
      "version": "1.2.14",
      "from": "which@>=1.2.9 <2.0.0",
      "resolved": "https://registry.npmjs.org/which/-/which-1.2.14.tgz"
    },
    "wkx": {
      "version": "0.2.0",
      "from": "wkx@0.2.0",
      "resolved": "https://registry.npmjs.org/wkx/-/wkx-0.2.0.tgz"
    },
    "x-xss-protection": {
      "version": "1.0.0",
      "from": "x-xss-protection@1.0.0",
      "resolved": "https://registry.npmjs.org/x-xss-protection/-/x-xss-protection-1.0.0.tgz"
    },
    "xml2js": {
      "version": "0.4.15",
      "from": "xml2js@0.4.15",
      "resolved": "https://registry.npmjs.org/xml2js/-/xml2js-0.4.15.tgz"
    },
    "xmlbuilder": {
      "version": "2.6.2",
      "from": "xmlbuilder@2.6.2",
      "resolved": "https://registry.npmjs.org/xmlbuilder/-/xmlbuilder-2.6.2.tgz",
      "dependencies": {
        "lodash": {
          "version": "3.5.0",
          "from": "lodash@>=3.5.0 <3.6.0",
          "resolved": "https://registry.npmjs.org/lodash/-/lodash-3.5.0.tgz"
        }
      }
    },
    "xtend": {
      "version": "4.0.1",
      "from": "xtend@>=4.0.1 <5.0.0",
      "resolved": "https://registry.npmjs.org/xtend/-/xtend-4.0.1.tgz"
    },
    "yallist": {
      "version": "2.1.2",
      "from": "yallist@>=2.0.0 <3.0.0",
      "resolved": "https://registry.npmjs.org/yallist/-/yallist-2.1.2.tgz"
    }
  }
}<|MERGE_RESOLUTION|>--- conflicted
+++ resolved
@@ -17,129 +17,20 @@
       "from": "append-field@>=0.1.0 <0.2.0",
       "resolved": "https://registry.npmjs.org/append-field/-/append-field-0.1.0.tgz"
     },
-<<<<<<< HEAD
-=======
-    "archy": {
-      "version": "1.0.0",
-      "from": "archy@>=1.0.0 <2.0.0",
-      "resolved": "https://registry.npmjs.org/archy/-/archy-1.0.0.tgz",
-      "dev": true
-    },
-    "argparse": {
-      "version": "1.0.9",
-      "from": "argparse@>=1.0.7 <2.0.0",
-      "resolved": "https://registry.npmjs.org/argparse/-/argparse-1.0.9.tgz",
-      "dev": true
-    },
-    "argv": {
-      "version": "0.0.2",
-      "from": "argv@>=0.0.2",
-      "resolved": "https://registry.npmjs.org/argv/-/argv-0.0.2.tgz",
-      "dev": true
-    },
-    "arr-diff": {
-      "version": "2.0.0",
-      "from": "arr-diff@>=2.0.0 <3.0.0",
-      "resolved": "https://registry.npmjs.org/arr-diff/-/arr-diff-2.0.0.tgz",
-      "dev": true
-    },
-    "arr-flatten": {
-      "version": "1.0.1",
-      "from": "arr-flatten@>=1.0.1 <2.0.0",
-      "resolved": "https://registry.npmjs.org/arr-flatten/-/arr-flatten-1.0.1.tgz",
-      "dev": true
-    },
-    "array-differ": {
-      "version": "1.0.0",
-      "from": "array-differ@>=1.0.0 <2.0.0",
-      "resolved": "https://registry.npmjs.org/array-differ/-/array-differ-1.0.0.tgz",
-      "dev": true
-    },
-    "array-filter": {
-      "version": "0.0.1",
-      "from": "array-filter@>=0.0.0 <0.1.0",
-      "resolved": "https://registry.npmjs.org/array-filter/-/array-filter-0.0.1.tgz",
-      "dev": true
-    },
->>>>>>> eee3fe07
     "array-flatten": {
       "version": "1.1.1",
       "from": "array-flatten@1.1.1",
       "resolved": "https://registry.npmjs.org/array-flatten/-/array-flatten-1.1.1.tgz"
     },
-<<<<<<< HEAD
-=======
-    "array-map": {
-      "version": "0.0.0",
-      "from": "array-map@>=0.0.0 <0.1.0",
-      "resolved": "https://registry.npmjs.org/array-map/-/array-map-0.0.0.tgz",
-      "dev": true
-    },
-    "array-reduce": {
-      "version": "0.0.0",
-      "from": "array-reduce@>=0.0.0 <0.1.0",
-      "resolved": "https://registry.npmjs.org/array-reduce/-/array-reduce-0.0.0.tgz",
-      "dev": true
-    },
-    "array-union": {
-      "version": "1.0.2",
-      "from": "array-union@>=1.0.1 <2.0.0",
-      "resolved": "https://registry.npmjs.org/array-union/-/array-union-1.0.2.tgz",
-      "dev": true
-    },
-    "array-uniq": {
-      "version": "1.0.3",
-      "from": "array-uniq@>=1.0.1 <2.0.0",
-      "resolved": "https://registry.npmjs.org/array-uniq/-/array-uniq-1.0.3.tgz",
-      "dev": true
-    },
-    "array-unique": {
-      "version": "0.2.1",
-      "from": "array-unique@>=0.2.1 <0.3.0",
-      "resolved": "https://registry.npmjs.org/array-unique/-/array-unique-0.2.1.tgz",
-      "dev": true
-    },
-    "arrify": {
-      "version": "1.0.1",
-      "from": "arrify@>=1.0.0 <2.0.0",
-      "resolved": "https://registry.npmjs.org/arrify/-/arrify-1.0.1.tgz",
-      "dev": true
-    },
-    "asn1": {
-      "version": "0.2.3",
-      "from": "asn1@>=0.2.3 <0.3.0",
-      "resolved": "https://registry.npmjs.org/asn1/-/asn1-0.2.3.tgz",
-      "dev": true
-    },
-    "assert-plus": {
-      "version": "0.2.0",
-      "from": "assert-plus@>=0.2.0 <0.3.0",
-      "resolved": "https://registry.npmjs.org/assert-plus/-/assert-plus-0.2.0.tgz",
-      "dev": true
-    },
-    "assertion-error": {
-      "version": "1.0.2",
-      "from": "assertion-error@>=1.0.1 <2.0.0",
-      "resolved": "https://registry.npmjs.org/assertion-error/-/assertion-error-1.0.2.tgz",
-      "dev": true
-    },
->>>>>>> eee3fe07
     "async": {
-      "version": "2.2.0",
-      "from": "async@latest",
-      "resolved": "https://registry.npmjs.org/async/-/async-2.2.0.tgz"
+      "version": "2.3.0",
+      "from": "async@>=2.2.0 <3.0.0",
+      "resolved": "https://registry.npmjs.org/async/-/async-2.3.0.tgz"
     },
     "aws-sdk": {
-      "version": "2.32.0",
-      "from": "aws-sdk@latest",
-      "resolved": "https://registry.npmjs.org/aws-sdk/-/aws-sdk-2.32.0.tgz",
-      "dependencies": {
-        "uuid": {
-          "version": "3.0.0",
-          "from": "uuid@3.0.0",
-          "resolved": "https://registry.npmjs.org/uuid/-/uuid-3.0.0.tgz"
-        }
-      }
+      "version": "2.40.0",
+      "from": "aws-sdk@>=2.32.0 <3.0.0",
+      "resolved": "https://registry.npmjs.org/aws-sdk/-/aws-sdk-2.40.0.tgz"
     },
     "base64-js": {
       "version": "1.2.0",
@@ -169,19 +60,7 @@
     "body-parser": {
       "version": "1.17.1",
       "from": "body-parser@>=1.17.1 <2.0.0",
-      "resolved": "https://registry.npmjs.org/body-parser/-/body-parser-1.17.1.tgz",
-      "dependencies": {
-        "debug": {
-          "version": "2.6.1",
-          "from": "debug@2.6.1",
-          "resolved": "https://registry.npmjs.org/debug/-/debug-2.6.1.tgz"
-        },
-        "qs": {
-          "version": "6.4.0",
-          "from": "qs@6.4.0",
-          "resolved": "https://registry.npmjs.org/qs/-/qs-6.4.0.tgz"
-        }
-      }
+      "resolved": "https://registry.npmjs.org/body-parser/-/body-parser-1.17.1.tgz"
     },
     "buffer": {
       "version": "4.9.1",
@@ -206,19 +85,7 @@
     "busboy": {
       "version": "0.2.14",
       "from": "busboy@>=0.2.11 <0.3.0",
-      "resolved": "https://registry.npmjs.org/busboy/-/busboy-0.2.14.tgz",
-      "dependencies": {
-        "isarray": {
-          "version": "0.0.1",
-          "from": "isarray@0.0.1",
-          "resolved": "https://registry.npmjs.org/isarray/-/isarray-0.0.1.tgz"
-        },
-        "readable-stream": {
-          "version": "1.1.14",
-          "from": "readable-stream@>=1.1.0 <1.2.0",
-          "resolved": "https://registry.npmjs.org/readable-stream/-/readable-stream-1.1.14.tgz"
-        }
-      }
+      "resolved": "https://registry.npmjs.org/busboy/-/busboy-0.2.14.tgz"
     },
     "bytes": {
       "version": "2.4.0",
@@ -241,9 +108,14 @@
       "resolved": "https://registry.npmjs.org/concat-stream/-/concat-stream-1.6.0.tgz",
       "dependencies": {
         "readable-stream": {
-          "version": "2.2.6",
+          "version": "2.2.9",
           "from": "readable-stream@>=2.2.2 <3.0.0",
-          "resolved": "https://registry.npmjs.org/readable-stream/-/readable-stream-2.2.6.tgz"
+          "resolved": "https://registry.npmjs.org/readable-stream/-/readable-stream-2.2.9.tgz"
+        },
+        "string_decoder": {
+          "version": "1.0.0",
+          "from": "string_decoder@>=1.0.0 <1.1.0",
+          "resolved": "https://registry.npmjs.org/string_decoder/-/string_decoder-1.0.0.tgz"
         }
       }
     },
@@ -252,11 +124,6 @@
       "from": "connect@3.6.0",
       "resolved": "https://registry.npmjs.org/connect/-/connect-3.6.0.tgz",
       "dependencies": {
-        "debug": {
-          "version": "2.6.1",
-          "from": "debug@2.6.1",
-          "resolved": "https://registry.npmjs.org/debug/-/debug-2.6.1.tgz"
-        },
         "finalhandler": {
           "version": "1.0.0",
           "from": "finalhandler@1.0.0",
@@ -295,9 +162,9 @@
       "resolved": "https://registry.npmjs.org/core-util-is/-/core-util-is-1.0.2.tgz"
     },
     "cors": {
-      "version": "2.8.1",
-      "from": "https://registry.npmjs.org/cors/-/cors-2.8.1.tgz",
-      "resolved": "https://registry.npmjs.org/cors/-/cors-2.8.1.tgz"
+      "version": "2.8.3",
+      "from": "cors@>=2.8.1 <3.0.0",
+      "resolved": "https://registry.npmjs.org/cors/-/cors-2.8.3.tgz"
     },
     "cross-env": {
       "version": "3.2.4",
@@ -325,63 +192,15 @@
       "resolved": "https://registry.npmjs.org/dashify/-/dashify-0.2.2.tgz"
     },
     "debug": {
-      "version": "2.6.3",
-      "from": "debug@>=2.2.0 <3.0.0",
-      "resolved": "https://registry.npmjs.org/debug/-/debug-2.6.3.tgz",
-      "dependencies": {
-        "ms": {
-          "version": "0.7.2",
-          "from": "ms@0.7.2",
-          "resolved": "https://registry.npmjs.org/ms/-/ms-0.7.2.tgz"
-        }
-      }
+      "version": "2.6.1",
+      "from": "debug@2.6.1",
+      "resolved": "https://registry.npmjs.org/debug/-/debug-2.6.1.tgz"
     },
     "deep-extend": {
       "version": "0.4.1",
       "from": "deep-extend@>=0.4.0 <0.5.0",
       "resolved": "https://registry.npmjs.org/deep-extend/-/deep-extend-0.4.1.tgz"
     },
-<<<<<<< HEAD
-=======
-    "deep-is": {
-      "version": "0.1.3",
-      "from": "deep-is@>=0.1.3 <0.2.0",
-      "resolved": "https://registry.npmjs.org/deep-is/-/deep-is-0.1.3.tgz",
-      "dev": true
-    },
-    "defaults": {
-      "version": "1.0.3",
-      "from": "defaults@>=1.0.0 <2.0.0",
-      "resolved": "https://registry.npmjs.org/defaults/-/defaults-1.0.3.tgz",
-      "dev": true
-    },
-    "define-properties": {
-      "version": "1.1.2",
-      "from": "define-properties@>=1.1.2 <2.0.0",
-      "resolved": "https://registry.npmjs.org/define-properties/-/define-properties-1.1.2.tgz",
-      "dev": true
-    },
-    "del": {
-      "version": "2.2.2",
-      "from": "del@>=2.0.2 <3.0.0",
-      "resolved": "https://registry.npmjs.org/del/-/del-2.2.2.tgz",
-      "dev": true,
-      "dependencies": {
-        "rimraf": {
-          "version": "2.6.1",
-          "from": "rimraf@>=2.2.8 <3.0.0",
-          "resolved": "https://registry.npmjs.org/rimraf/-/rimraf-2.6.1.tgz",
-          "dev": true
-        }
-      }
-    },
-    "delayed-stream": {
-      "version": "1.0.0",
-      "from": "delayed-stream@>=1.0.0 <1.1.0",
-      "resolved": "https://registry.npmjs.org/delayed-stream/-/delayed-stream-1.0.0.tgz",
-      "dev": true
-    },
->>>>>>> eee3fe07
     "depd": {
       "version": "1.1.0",
       "from": "depd@>=1.1.0 <1.2.0",
@@ -400,19 +219,7 @@
     "dicer": {
       "version": "0.2.5",
       "from": "dicer@0.2.5",
-      "resolved": "https://registry.npmjs.org/dicer/-/dicer-0.2.5.tgz",
-      "dependencies": {
-        "isarray": {
-          "version": "0.0.1",
-          "from": "isarray@0.0.1",
-          "resolved": "https://registry.npmjs.org/isarray/-/isarray-0.0.1.tgz"
-        },
-        "readable-stream": {
-          "version": "1.1.14",
-          "from": "readable-stream@1.1.x",
-          "resolved": "https://registry.npmjs.org/readable-stream/-/readable-stream-1.1.14.tgz"
-        }
-      }
+      "resolved": "https://registry.npmjs.org/dicer/-/dicer-0.2.5.tgz"
     },
     "discontinuous-range": {
       "version": "1.0.0",
@@ -439,42 +246,6 @@
       "from": "dottie@>=1.0.0 <2.0.0",
       "resolved": "https://registry.npmjs.org/dottie/-/dottie-1.1.1.tgz"
     },
-<<<<<<< HEAD
-=======
-    "duplexer": {
-      "version": "0.1.1",
-      "from": "duplexer@>=0.1.1 <0.2.0",
-      "resolved": "https://registry.npmjs.org/duplexer/-/duplexer-0.1.1.tgz",
-      "dev": true
-    },
-    "duplexer2": {
-      "version": "0.0.2",
-      "from": "duplexer2@0.0.2",
-      "resolved": "https://registry.npmjs.org/duplexer2/-/duplexer2-0.0.2.tgz",
-      "dev": true,
-      "dependencies": {
-        "isarray": {
-          "version": "0.0.1",
-          "from": "isarray@0.0.1",
-          "resolved": "https://registry.npmjs.org/isarray/-/isarray-0.0.1.tgz",
-          "dev": true
-        },
-        "readable-stream": {
-          "version": "1.1.14",
-          "from": "readable-stream@>=1.1.9 <1.2.0",
-          "resolved": "https://registry.npmjs.org/readable-stream/-/readable-stream-1.1.14.tgz",
-          "dev": true
-        }
-      }
-    },
-    "ecc-jsbn": {
-      "version": "0.1.1",
-      "from": "ecc-jsbn@>=0.1.1 <0.2.0",
-      "resolved": "https://registry.npmjs.org/ecc-jsbn/-/ecc-jsbn-0.1.1.tgz",
-      "dev": true,
-      "optional": true
-    },
->>>>>>> eee3fe07
     "ecdsa-sig-formatter": {
       "version": "1.0.9",
       "from": "ecdsa-sig-formatter@1.0.9",
@@ -490,83 +261,6 @@
       "from": "encodeurl@>=1.0.1 <1.1.0",
       "resolved": "https://registry.npmjs.org/encodeurl/-/encodeurl-1.0.1.tgz"
     },
-<<<<<<< HEAD
-=======
-    "end-of-stream": {
-      "version": "0.1.5",
-      "from": "end-of-stream@>=0.1.5 <0.2.0",
-      "resolved": "https://registry.npmjs.org/end-of-stream/-/end-of-stream-0.1.5.tgz",
-      "dev": true,
-      "dependencies": {
-        "once": {
-          "version": "1.3.3",
-          "from": "once@>=1.3.0 <1.4.0",
-          "resolved": "https://registry.npmjs.org/once/-/once-1.3.3.tgz",
-          "dev": true
-        }
-      }
-    },
-    "entities": {
-      "version": "1.1.1",
-      "from": "entities@>=1.1.1 <2.0.0",
-      "resolved": "https://registry.npmjs.org/entities/-/entities-1.1.1.tgz",
-      "dev": true
-    },
-    "error-ex": {
-      "version": "1.3.1",
-      "from": "error-ex@>=1.2.0 <2.0.0",
-      "resolved": "https://registry.npmjs.org/error-ex/-/error-ex-1.3.1.tgz",
-      "dev": true
-    },
-    "es-abstract": {
-      "version": "1.7.0",
-      "from": "es-abstract@>=1.4.3 <2.0.0",
-      "resolved": "https://registry.npmjs.org/es-abstract/-/es-abstract-1.7.0.tgz",
-      "dev": true
-    },
-    "es-to-primitive": {
-      "version": "1.1.1",
-      "from": "es-to-primitive@>=1.1.1 <2.0.0",
-      "resolved": "https://registry.npmjs.org/es-to-primitive/-/es-to-primitive-1.1.1.tgz",
-      "dev": true
-    },
-    "es5-ext": {
-      "version": "0.10.15",
-      "from": "es5-ext@>=0.10.14 <0.11.0",
-      "resolved": "https://registry.npmjs.org/es5-ext/-/es5-ext-0.10.15.tgz",
-      "dev": true
-    },
-    "es6-iterator": {
-      "version": "2.0.1",
-      "from": "es6-iterator@>=2.0.1 <2.1.0",
-      "resolved": "https://registry.npmjs.org/es6-iterator/-/es6-iterator-2.0.1.tgz",
-      "dev": true
-    },
-    "es6-map": {
-      "version": "0.1.5",
-      "from": "es6-map@>=0.1.3 <0.2.0",
-      "resolved": "https://registry.npmjs.org/es6-map/-/es6-map-0.1.5.tgz",
-      "dev": true
-    },
-    "es6-set": {
-      "version": "0.1.5",
-      "from": "es6-set@>=0.1.5 <0.2.0",
-      "resolved": "https://registry.npmjs.org/es6-set/-/es6-set-0.1.5.tgz",
-      "dev": true
-    },
-    "es6-symbol": {
-      "version": "3.1.1",
-      "from": "es6-symbol@>=3.1.1 <3.2.0",
-      "resolved": "https://registry.npmjs.org/es6-symbol/-/es6-symbol-3.1.1.tgz",
-      "dev": true
-    },
-    "es6-weak-map": {
-      "version": "2.0.2",
-      "from": "es6-weak-map@>=2.0.1 <3.0.0",
-      "resolved": "https://registry.npmjs.org/es6-weak-map/-/es6-weak-map-2.0.2.tgz",
-      "dev": true
-    },
->>>>>>> eee3fe07
     "escape-html": {
       "version": "1.0.3",
       "from": "escape-html@>=1.0.3 <1.1.0",
@@ -577,75 +271,15 @@
       "from": "etag@>=1.8.0 <1.9.0",
       "resolved": "https://registry.npmjs.org/etag/-/etag-1.8.0.tgz"
     },
-<<<<<<< HEAD
-=======
-    "event-emitter": {
-      "version": "0.3.5",
-      "from": "event-emitter@>=0.3.5 <0.4.0",
-      "resolved": "https://registry.npmjs.org/event-emitter/-/event-emitter-0.3.5.tgz",
-      "dev": true
-    },
-    "event-stream": {
-      "version": "3.3.4",
-      "from": "event-stream@>=3.3.0 <3.4.0",
-      "resolved": "https://registry.npmjs.org/event-stream/-/event-stream-3.3.4.tgz",
-      "dev": true,
-      "dependencies": {
-        "split": {
-          "version": "0.3.3",
-          "from": "split@>=0.3.0 <0.4.0",
-          "resolved": "https://registry.npmjs.org/split/-/split-0.3.3.tgz",
-          "dev": true
-        }
-      }
-    },
-    "execSync": {
-      "version": "1.0.2",
-      "from": "execSync@1.0.2",
-      "resolved": "https://registry.npmjs.org/execSync/-/execSync-1.0.2.tgz",
-      "dev": true
-    },
-    "exit-hook": {
-      "version": "1.1.1",
-      "from": "exit-hook@>=1.0.0 <2.0.0",
-      "resolved": "https://registry.npmjs.org/exit-hook/-/exit-hook-1.1.1.tgz",
-      "dev": true
-    },
-    "expand-brackets": {
-      "version": "0.1.5",
-      "from": "expand-brackets@>=0.1.4 <0.2.0",
-      "resolved": "https://registry.npmjs.org/expand-brackets/-/expand-brackets-0.1.5.tgz",
-      "dev": true
-    },
-    "expand-range": {
-      "version": "1.8.2",
-      "from": "expand-range@>=1.8.1 <2.0.0",
-      "resolved": "https://registry.npmjs.org/expand-range/-/expand-range-1.8.2.tgz",
-      "dev": true
-    },
-    "expand-tilde": {
-      "version": "1.2.2",
-      "from": "expand-tilde@>=1.2.2 <2.0.0",
-      "resolved": "https://registry.npmjs.org/expand-tilde/-/expand-tilde-1.2.2.tgz",
-      "dev": true
-    },
->>>>>>> eee3fe07
     "express": {
       "version": "4.15.2",
       "from": "express@>=4.15.2 <5.0.0",
-      "resolved": "https://registry.npmjs.org/express/-/express-4.15.2.tgz",
-      "dependencies": {
-        "debug": {
-          "version": "2.6.1",
-          "from": "debug@2.6.1",
-          "resolved": "https://registry.npmjs.org/debug/-/debug-2.6.1.tgz"
-        },
-        "qs": {
-          "version": "6.4.0",
-          "from": "qs@6.4.0",
-          "resolved": "https://registry.npmjs.org/qs/-/qs-6.4.0.tgz"
-        }
-      }
+      "resolved": "https://registry.npmjs.org/express/-/express-4.15.2.tgz"
+    },
+    "faker": {
+      "version": "3.0.1",
+      "from": "faker@3.0.1",
+      "resolved": "https://registry.npmjs.org/faker/-/faker-3.0.1.tgz"
     },
     "file-stream-rotator": {
       "version": "0.1.0",
@@ -664,95 +298,6 @@
         }
       }
     },
-<<<<<<< HEAD
-=======
-    "find-index": {
-      "version": "0.1.1",
-      "from": "find-index@>=0.1.1 <0.2.0",
-      "resolved": "https://registry.npmjs.org/find-index/-/find-index-0.1.1.tgz",
-      "dev": true
-    },
-    "find-up": {
-      "version": "1.1.2",
-      "from": "find-up@>=1.0.0 <2.0.0",
-      "resolved": "https://registry.npmjs.org/find-up/-/find-up-1.1.2.tgz",
-      "dev": true
-    },
-    "findup-sync": {
-      "version": "0.4.3",
-      "from": "findup-sync@>=0.4.0 <0.5.0",
-      "resolved": "https://registry.npmjs.org/findup-sync/-/findup-sync-0.4.3.tgz",
-      "dev": true
-    },
-    "fined": {
-      "version": "1.0.2",
-      "from": "fined@>=1.0.1 <2.0.0",
-      "resolved": "https://registry.npmjs.org/fined/-/fined-1.0.2.tgz",
-      "dev": true
-    },
-    "first-chunk-stream": {
-      "version": "1.0.0",
-      "from": "first-chunk-stream@>=1.0.0 <2.0.0",
-      "resolved": "https://registry.npmjs.org/first-chunk-stream/-/first-chunk-stream-1.0.0.tgz",
-      "dev": true
-    },
-    "flagged-respawn": {
-      "version": "0.3.2",
-      "from": "flagged-respawn@>=0.3.2 <0.4.0",
-      "resolved": "https://registry.npmjs.org/flagged-respawn/-/flagged-respawn-0.3.2.tgz",
-      "dev": true
-    },
-    "flat-cache": {
-      "version": "1.2.2",
-      "from": "flat-cache@>=1.2.1 <2.0.0",
-      "resolved": "https://registry.npmjs.org/flat-cache/-/flat-cache-1.2.2.tgz",
-      "dev": true,
-      "dependencies": {
-        "graceful-fs": {
-          "version": "4.1.11",
-          "from": "graceful-fs@>=4.1.2 <5.0.0",
-          "resolved": "https://registry.npmjs.org/graceful-fs/-/graceful-fs-4.1.11.tgz",
-          "dev": true
-        }
-      }
-    },
-    "for-in": {
-      "version": "1.0.2",
-      "from": "for-in@>=1.0.1 <2.0.0",
-      "resolved": "https://registry.npmjs.org/for-in/-/for-in-1.0.2.tgz",
-      "dev": true
-    },
-    "for-own": {
-      "version": "0.1.5",
-      "from": "for-own@>=0.1.4 <0.2.0",
-      "resolved": "https://registry.npmjs.org/for-own/-/for-own-0.1.5.tgz",
-      "dev": true
-    },
-    "foreach": {
-      "version": "2.0.5",
-      "from": "foreach@>=2.0.5 <3.0.0",
-      "resolved": "https://registry.npmjs.org/foreach/-/foreach-2.0.5.tgz",
-      "dev": true
-    },
-    "forever-agent": {
-      "version": "0.6.1",
-      "from": "forever-agent@>=0.6.1 <0.7.0",
-      "resolved": "https://registry.npmjs.org/forever-agent/-/forever-agent-0.6.1.tgz",
-      "dev": true
-    },
-    "form-data": {
-      "version": "1.0.1",
-      "from": "form-data@>=1.0.0-rc4 <1.1.0",
-      "resolved": "https://registry.npmjs.org/form-data/-/form-data-1.0.1.tgz",
-      "dev": true
-    },
-    "formidable": {
-      "version": "1.1.1",
-      "from": "formidable@>=1.1.1 <2.0.0",
-      "resolved": "https://registry.npmjs.org/formidable/-/formidable-1.1.1.tgz",
-      "dev": true
-    },
->>>>>>> eee3fe07
     "forwarded": {
       "version": "0.1.0",
       "from": "forwarded@>=0.1.0 <0.2.0",
@@ -768,379 +313,11 @@
       "from": "fresh@0.5.0",
       "resolved": "https://registry.npmjs.org/fresh/-/fresh-0.5.0.tgz"
     },
-<<<<<<< HEAD
-=======
-    "from": {
-      "version": "0.1.7",
-      "from": "from@>=0.0.0 <1.0.0",
-      "resolved": "https://registry.npmjs.org/from/-/from-0.1.7.tgz",
-      "dev": true
-    },
-    "fs-exists-sync": {
-      "version": "0.1.0",
-      "from": "fs-exists-sync@>=0.1.0 <0.2.0",
-      "resolved": "https://registry.npmjs.org/fs-exists-sync/-/fs-exists-sync-0.1.0.tgz",
-      "dev": true
-    },
-    "fs-extra": {
-      "version": "2.1.2",
-      "from": "fs-extra@>=2.0.0 <3.0.0",
-      "resolved": "https://registry.npmjs.org/fs-extra/-/fs-extra-2.1.2.tgz",
-      "dev": true,
-      "dependencies": {
-        "graceful-fs": {
-          "version": "4.1.11",
-          "from": "graceful-fs@>=4.1.2 <5.0.0",
-          "resolved": "https://registry.npmjs.org/graceful-fs/-/graceful-fs-4.1.11.tgz",
-          "dev": true
-        }
-      }
-    },
-    "fs.realpath": {
-      "version": "1.0.0",
-      "from": "fs.realpath@>=1.0.0 <2.0.0",
-      "resolved": "https://registry.npmjs.org/fs.realpath/-/fs.realpath-1.0.0.tgz",
-      "dev": true
-    },
-    "function-bind": {
-      "version": "1.1.0",
-      "from": "function-bind@>=1.0.2 <2.0.0",
-      "resolved": "https://registry.npmjs.org/function-bind/-/function-bind-1.1.0.tgz",
-      "dev": true
-    },
-    "gaze": {
-      "version": "0.5.2",
-      "from": "gaze@>=0.5.1 <0.6.0",
-      "resolved": "https://registry.npmjs.org/gaze/-/gaze-0.5.2.tgz",
-      "dev": true
-    },
-    "generate-function": {
-      "version": "2.0.0",
-      "from": "generate-function@>=2.0.0 <3.0.0",
-      "resolved": "https://registry.npmjs.org/generate-function/-/generate-function-2.0.0.tgz",
-      "dev": true
-    },
-    "generate-object-property": {
-      "version": "1.2.0",
-      "from": "generate-object-property@>=1.1.0 <2.0.0",
-      "resolved": "https://registry.npmjs.org/generate-object-property/-/generate-object-property-1.2.0.tgz",
-      "dev": true
-    },
->>>>>>> eee3fe07
     "generic-pool": {
-      "version": "2.4.2",
-      "from": "generic-pool@2.4.2",
-      "resolved": "https://registry.npmjs.org/generic-pool/-/generic-pool-2.4.2.tgz"
-    },
-<<<<<<< HEAD
-=======
-    "get-caller-file": {
-      "version": "1.0.2",
-      "from": "get-caller-file@>=1.0.1 <2.0.0",
-      "resolved": "https://registry.npmjs.org/get-caller-file/-/get-caller-file-1.0.2.tgz",
-      "dev": true
-    },
-    "getpass": {
-      "version": "0.1.6",
-      "from": "getpass@>=0.1.1 <0.2.0",
-      "resolved": "https://registry.npmjs.org/getpass/-/getpass-0.1.6.tgz",
-      "dev": true,
-      "dependencies": {
-        "assert-plus": {
-          "version": "1.0.0",
-          "from": "assert-plus@>=1.0.0 <2.0.0",
-          "resolved": "https://registry.npmjs.org/assert-plus/-/assert-plus-1.0.0.tgz",
-          "dev": true
-        }
-      }
-    },
-    "glob": {
-      "version": "7.1.1",
-      "from": "glob@>=7.0.3 <8.0.0",
-      "resolved": "https://registry.npmjs.org/glob/-/glob-7.1.1.tgz",
-      "dev": true
-    },
-    "glob-base": {
-      "version": "0.3.0",
-      "from": "glob-base@>=0.3.0 <0.4.0",
-      "resolved": "https://registry.npmjs.org/glob-base/-/glob-base-0.3.0.tgz",
-      "dev": true
-    },
-    "glob-parent": {
-      "version": "2.0.0",
-      "from": "glob-parent@>=2.0.0 <3.0.0",
-      "resolved": "https://registry.npmjs.org/glob-parent/-/glob-parent-2.0.0.tgz",
-      "dev": true
-    },
-    "glob-stream": {
-      "version": "3.1.18",
-      "from": "glob-stream@>=3.1.5 <4.0.0",
-      "resolved": "https://registry.npmjs.org/glob-stream/-/glob-stream-3.1.18.tgz",
-      "dev": true,
-      "dependencies": {
-        "glob": {
-          "version": "4.5.3",
-          "from": "glob@>=4.3.1 <5.0.0",
-          "resolved": "https://registry.npmjs.org/glob/-/glob-4.5.3.tgz",
-          "dev": true
-        },
-        "isarray": {
-          "version": "0.0.1",
-          "from": "isarray@0.0.1",
-          "resolved": "https://registry.npmjs.org/isarray/-/isarray-0.0.1.tgz",
-          "dev": true
-        },
-        "minimatch": {
-          "version": "2.0.10",
-          "from": "minimatch@>=2.0.1 <3.0.0",
-          "resolved": "https://registry.npmjs.org/minimatch/-/minimatch-2.0.10.tgz",
-          "dev": true
-        },
-        "readable-stream": {
-          "version": "1.0.34",
-          "from": "readable-stream@>=1.0.33-1 <1.1.0-0",
-          "resolved": "https://registry.npmjs.org/readable-stream/-/readable-stream-1.0.34.tgz",
-          "dev": true
-        },
-        "through2": {
-          "version": "0.6.5",
-          "from": "through2@>=0.6.1 <0.7.0",
-          "resolved": "https://registry.npmjs.org/through2/-/through2-0.6.5.tgz",
-          "dev": true
-        }
-      }
-    },
-    "glob-watcher": {
-      "version": "0.0.6",
-      "from": "glob-watcher@>=0.0.6 <0.0.7",
-      "resolved": "https://registry.npmjs.org/glob-watcher/-/glob-watcher-0.0.6.tgz",
-      "dev": true
-    },
-    "glob2base": {
-      "version": "0.0.12",
-      "from": "glob2base@>=0.0.12 <0.0.13",
-      "resolved": "https://registry.npmjs.org/glob2base/-/glob2base-0.0.12.tgz",
-      "dev": true
-    },
-    "global-modules": {
-      "version": "0.2.3",
-      "from": "global-modules@>=0.2.3 <0.3.0",
-      "resolved": "https://registry.npmjs.org/global-modules/-/global-modules-0.2.3.tgz",
-      "dev": true,
-      "dependencies": {
-        "is-windows": {
-          "version": "0.2.0",
-          "from": "is-windows@>=0.2.0 <0.3.0",
-          "resolved": "https://registry.npmjs.org/is-windows/-/is-windows-0.2.0.tgz",
-          "dev": true
-        }
-      }
-    },
-    "global-prefix": {
-      "version": "0.1.5",
-      "from": "global-prefix@>=0.1.4 <0.2.0",
-      "resolved": "https://registry.npmjs.org/global-prefix/-/global-prefix-0.1.5.tgz",
-      "dev": true,
-      "dependencies": {
-        "is-windows": {
-          "version": "0.2.0",
-          "from": "is-windows@^0.2.0",
-          "resolved": "https://registry.npmjs.org/is-windows/-/is-windows-0.2.0.tgz",
-          "dev": true
-        }
-      }
-    },
-    "globals": {
-      "version": "9.17.0",
-      "from": "globals@>=9.14.0 <10.0.0",
-      "resolved": "https://registry.npmjs.org/globals/-/globals-9.17.0.tgz",
-      "dev": true
-    },
-    "globby": {
-      "version": "5.0.0",
-      "from": "globby@>=5.0.0 <6.0.0",
-      "resolved": "https://registry.npmjs.org/globby/-/globby-5.0.0.tgz",
-      "dev": true
-    },
-    "globule": {
-      "version": "0.1.0",
-      "from": "globule@>=0.1.0 <0.2.0",
-      "resolved": "https://registry.npmjs.org/globule/-/globule-0.1.0.tgz",
-      "dev": true,
-      "dependencies": {
-        "glob": {
-          "version": "3.1.21",
-          "from": "glob@>=3.1.21 <3.2.0",
-          "resolved": "https://registry.npmjs.org/glob/-/glob-3.1.21.tgz",
-          "dev": true
-        },
-        "inherits": {
-          "version": "1.0.2",
-          "from": "inherits@>=1.0.0 <2.0.0",
-          "resolved": "https://registry.npmjs.org/inherits/-/inherits-1.0.2.tgz",
-          "dev": true
-        },
-        "lodash": {
-          "version": "1.0.2",
-          "from": "lodash@>=1.0.1 <1.1.0",
-          "resolved": "https://registry.npmjs.org/lodash/-/lodash-1.0.2.tgz",
-          "dev": true
-        },
-        "lru-cache": {
-          "version": "2.7.3",
-          "from": "lru-cache@>=2.0.0 <3.0.0",
-          "resolved": "https://registry.npmjs.org/lru-cache/-/lru-cache-2.7.3.tgz",
-          "dev": true
-        },
-        "minimatch": {
-          "version": "0.2.14",
-          "from": "minimatch@>=0.2.11 <0.3.0",
-          "resolved": "https://registry.npmjs.org/minimatch/-/minimatch-0.2.14.tgz",
-          "dev": true
-        }
-      }
-    },
-    "glogg": {
-      "version": "1.0.0",
-      "from": "glogg@>=1.0.0 <2.0.0",
-      "resolved": "https://registry.npmjs.org/glogg/-/glogg-1.0.0.tgz",
-      "dev": true
-    },
-    "goodeggs-json-schema-validator": {
-      "version": "3.3.0",
-      "from": "goodeggs-json-schema-validator@>=3.1.0 <4.0.0",
-      "resolved": "https://registry.npmjs.org/goodeggs-json-schema-validator/-/goodeggs-json-schema-validator-3.3.0.tgz",
-      "dev": true
-    },
-    "graceful-fs": {
-      "version": "1.2.3",
-      "from": "graceful-fs@>=1.0.0 <2.0.0",
-      "resolved": "https://registry.npmjs.org/graceful-fs/-/graceful-fs-1.2.3.tgz",
-      "dev": true
-    },
-    "graceful-readlink": {
-      "version": "1.0.1",
-      "from": "graceful-readlink@>=1.0.0",
-      "resolved": "https://registry.npmjs.org/graceful-readlink/-/graceful-readlink-1.0.1.tgz",
-      "dev": true
-    },
-    "growl": {
-      "version": "1.9.2",
-      "from": "growl@1.9.2",
-      "resolved": "https://registry.npmjs.org/growl/-/growl-1.9.2.tgz",
-      "dev": true
-    },
-    "gulp": {
-      "version": "3.9.1",
-      "from": "gulp@>=3.9.1 <4.0.0",
-      "resolved": "https://registry.npmjs.org/gulp/-/gulp-3.9.1.tgz",
-      "dev": true,
-      "dependencies": {
-        "minimist": {
-          "version": "1.2.0",
-          "from": "minimist@>=1.1.0 <2.0.0",
-          "resolved": "https://registry.npmjs.org/minimist/-/minimist-1.2.0.tgz",
-          "dev": true
-        }
-      }
-    },
-    "gulp-help": {
-      "version": "1.6.1",
-      "from": "gulp-help@>=1.6.1 <1.7.0",
-      "resolved": "https://registry.npmjs.org/gulp-help/-/gulp-help-1.6.1.tgz",
-      "dev": true,
-      "dependencies": {
-        "object-assign": {
-          "version": "3.0.0",
-          "from": "object-assign@^3.0.0",
-          "resolved": "https://registry.npmjs.org/object-assign/-/object-assign-3.0.0.tgz",
-          "dev": true
-        }
-      }
-    },
-    "gulp-util": {
-      "version": "3.0.8",
-      "from": "gulp-util@>=3.0.0 <4.0.0",
-      "resolved": "https://registry.npmjs.org/gulp-util/-/gulp-util-3.0.8.tgz",
-      "dev": true,
-      "dependencies": {
-        "minimist": {
-          "version": "1.2.0",
-          "from": "minimist@^1.1.0",
-          "resolved": "https://registry.npmjs.org/minimist/-/minimist-1.2.0.tgz",
-          "dev": true
-        },
-        "object-assign": {
-          "version": "3.0.0",
-          "from": "object-assign@>=3.0.0 <4.0.0",
-          "resolved": "https://registry.npmjs.org/object-assign/-/object-assign-3.0.0.tgz",
-          "dev": true
-        }
-      }
-    },
-    "gulplog": {
-      "version": "1.0.0",
-      "from": "gulplog@>=1.0.0 <2.0.0",
-      "resolved": "https://registry.npmjs.org/gulplog/-/gulplog-1.0.0.tgz",
-      "dev": true
-    },
-    "handlebars": {
-      "version": "4.0.6",
-      "from": "handlebars@>=4.0.1 <5.0.0",
-      "resolved": "https://registry.npmjs.org/handlebars/-/handlebars-4.0.6.tgz",
-      "dev": true,
-      "dependencies": {
-        "async": {
-          "version": "1.5.2",
-          "from": "async@^1.4.0",
-          "resolved": "https://registry.npmjs.org/async/-/async-1.5.2.tgz",
-          "dev": true
-        },
-        "source-map": {
-          "version": "0.4.4",
-          "from": "source-map@>=0.4.4 <0.5.0",
-          "resolved": "https://registry.npmjs.org/source-map/-/source-map-0.4.4.tgz",
-          "dev": true
-        }
-      }
-    },
-    "har-validator": {
-      "version": "2.0.6",
-      "from": "har-validator@>=2.0.6 <2.1.0",
-      "resolved": "https://registry.npmjs.org/har-validator/-/har-validator-2.0.6.tgz",
-      "dev": true
-    },
-    "has": {
-      "version": "1.0.1",
-      "from": "has@>=1.0.1 <2.0.0",
-      "resolved": "https://registry.npmjs.org/has/-/has-1.0.1.tgz",
-      "dev": true
-    },
-    "has-ansi": {
-      "version": "2.0.0",
-      "from": "has-ansi@>=2.0.0 <3.0.0",
-      "resolved": "https://registry.npmjs.org/has-ansi/-/has-ansi-2.0.0.tgz",
-      "dev": true
-    },
-    "has-flag": {
-      "version": "1.0.0",
-      "from": "has-flag@>=1.0.0 <2.0.0",
-      "resolved": "https://registry.npmjs.org/has-flag/-/has-flag-1.0.0.tgz",
-      "dev": true
-    },
-    "has-gulplog": {
-      "version": "0.1.0",
-      "from": "has-gulplog@>=0.1.0 <0.2.0",
-      "resolved": "https://registry.npmjs.org/has-gulplog/-/has-gulplog-0.1.0.tgz",
-      "dev": true
-    },
-    "hawk": {
-      "version": "3.1.3",
-      "from": "hawk@>=3.1.3 <3.2.0",
-      "resolved": "https://registry.npmjs.org/hawk/-/hawk-3.1.3.tgz",
-      "dev": true
-    },
->>>>>>> eee3fe07
+      "version": "2.4.3",
+      "from": "generic-pool@2.4.3",
+      "resolved": "https://registry.npmjs.org/generic-pool/-/generic-pool-2.4.3.tgz"
+    },
     "helmet": {
       "version": "3.5.0",
       "from": "helmet@>=3.4.1 <4.0.0",
@@ -1211,185 +388,6 @@
       "from": "ipaddr.js@1.3.0",
       "resolved": "https://registry.npmjs.org/ipaddr.js/-/ipaddr.js-1.3.0.tgz"
     },
-<<<<<<< HEAD
-=======
-    "is-absolute": {
-      "version": "0.2.6",
-      "from": "is-absolute@>=0.2.3 <0.3.0",
-      "resolved": "https://registry.npmjs.org/is-absolute/-/is-absolute-0.2.6.tgz",
-      "dev": true,
-      "dependencies": {
-        "is-windows": {
-          "version": "0.2.0",
-          "from": "is-windows@^0.2.0",
-          "resolved": "https://registry.npmjs.org/is-windows/-/is-windows-0.2.0.tgz",
-          "dev": true
-        }
-      }
-    },
-    "is-arrayish": {
-      "version": "0.2.1",
-      "from": "is-arrayish@>=0.2.1 <0.3.0",
-      "resolved": "https://registry.npmjs.org/is-arrayish/-/is-arrayish-0.2.1.tgz",
-      "dev": true
-    },
-    "is-buffer": {
-      "version": "1.1.5",
-      "from": "is-buffer@>=1.0.2 <2.0.0",
-      "resolved": "https://registry.npmjs.org/is-buffer/-/is-buffer-1.1.5.tgz",
-      "dev": true
-    },
-    "is-builtin-module": {
-      "version": "1.0.0",
-      "from": "is-builtin-module@>=1.0.0 <2.0.0",
-      "resolved": "https://registry.npmjs.org/is-builtin-module/-/is-builtin-module-1.0.0.tgz",
-      "dev": true
-    },
-    "is-callable": {
-      "version": "1.1.3",
-      "from": "is-callable@>=1.1.3 <2.0.0",
-      "resolved": "https://registry.npmjs.org/is-callable/-/is-callable-1.1.3.tgz",
-      "dev": true
-    },
-    "is-date-object": {
-      "version": "1.0.1",
-      "from": "is-date-object@>=1.0.1 <2.0.0",
-      "resolved": "https://registry.npmjs.org/is-date-object/-/is-date-object-1.0.1.tgz",
-      "dev": true
-    },
-    "is-dotfile": {
-      "version": "1.0.2",
-      "from": "is-dotfile@>=1.0.0 <2.0.0",
-      "resolved": "https://registry.npmjs.org/is-dotfile/-/is-dotfile-1.0.2.tgz",
-      "dev": true
-    },
-    "is-equal-shallow": {
-      "version": "0.1.3",
-      "from": "is-equal-shallow@>=0.1.3 <0.2.0",
-      "resolved": "https://registry.npmjs.org/is-equal-shallow/-/is-equal-shallow-0.1.3.tgz",
-      "dev": true
-    },
-    "is-extendable": {
-      "version": "0.1.1",
-      "from": "is-extendable@>=0.1.1 <0.2.0",
-      "resolved": "https://registry.npmjs.org/is-extendable/-/is-extendable-0.1.1.tgz",
-      "dev": true
-    },
-    "is-extglob": {
-      "version": "1.0.0",
-      "from": "is-extglob@>=1.0.0 <2.0.0",
-      "resolved": "https://registry.npmjs.org/is-extglob/-/is-extglob-1.0.0.tgz",
-      "dev": true
-    },
-    "is-fullwidth-code-point": {
-      "version": "1.0.0",
-      "from": "is-fullwidth-code-point@>=1.0.0 <2.0.0",
-      "resolved": "https://registry.npmjs.org/is-fullwidth-code-point/-/is-fullwidth-code-point-1.0.0.tgz",
-      "dev": true
-    },
-    "is-glob": {
-      "version": "2.0.1",
-      "from": "is-glob@>=2.0.1 <3.0.0",
-      "resolved": "https://registry.npmjs.org/is-glob/-/is-glob-2.0.1.tgz",
-      "dev": true
-    },
-    "is-my-json-valid": {
-      "version": "2.16.0",
-      "from": "is-my-json-valid@>=2.12.4 <3.0.0",
-      "resolved": "https://registry.npmjs.org/is-my-json-valid/-/is-my-json-valid-2.16.0.tgz",
-      "dev": true
-    },
-    "is-number": {
-      "version": "2.1.0",
-      "from": "is-number@>=2.1.0 <3.0.0",
-      "resolved": "https://registry.npmjs.org/is-number/-/is-number-2.1.0.tgz",
-      "dev": true
-    },
-    "is-path-cwd": {
-      "version": "1.0.0",
-      "from": "is-path-cwd@>=1.0.0 <2.0.0",
-      "resolved": "https://registry.npmjs.org/is-path-cwd/-/is-path-cwd-1.0.0.tgz",
-      "dev": true
-    },
-    "is-path-in-cwd": {
-      "version": "1.0.0",
-      "from": "is-path-in-cwd@>=1.0.0 <2.0.0",
-      "resolved": "https://registry.npmjs.org/is-path-in-cwd/-/is-path-in-cwd-1.0.0.tgz",
-      "dev": true
-    },
-    "is-path-inside": {
-      "version": "1.0.0",
-      "from": "is-path-inside@>=1.0.0 <2.0.0",
-      "resolved": "https://registry.npmjs.org/is-path-inside/-/is-path-inside-1.0.0.tgz",
-      "dev": true
-    },
-    "is-posix-bracket": {
-      "version": "0.1.1",
-      "from": "is-posix-bracket@>=0.1.0 <0.2.0",
-      "resolved": "https://registry.npmjs.org/is-posix-bracket/-/is-posix-bracket-0.1.1.tgz",
-      "dev": true
-    },
-    "is-primitive": {
-      "version": "2.0.0",
-      "from": "is-primitive@>=2.0.0 <3.0.0",
-      "resolved": "https://registry.npmjs.org/is-primitive/-/is-primitive-2.0.0.tgz",
-      "dev": true
-    },
-    "is-promise": {
-      "version": "2.1.0",
-      "from": "is-promise@>=2.1.0 <3.0.0",
-      "resolved": "https://registry.npmjs.org/is-promise/-/is-promise-2.1.0.tgz",
-      "dev": true
-    },
-    "is-property": {
-      "version": "1.0.2",
-      "from": "is-property@>=1.0.0 <2.0.0",
-      "resolved": "https://registry.npmjs.org/is-property/-/is-property-1.0.2.tgz",
-      "dev": true
-    },
-    "is-regex": {
-      "version": "1.0.4",
-      "from": "is-regex@>=1.0.3 <2.0.0",
-      "resolved": "https://registry.npmjs.org/is-regex/-/is-regex-1.0.4.tgz",
-      "dev": true
-    },
-    "is-relative": {
-      "version": "0.2.1",
-      "from": "is-relative@>=0.2.1 <0.3.0",
-      "resolved": "https://registry.npmjs.org/is-relative/-/is-relative-0.2.1.tgz",
-      "dev": true
-    },
-    "is-resolvable": {
-      "version": "1.0.0",
-      "from": "is-resolvable@>=1.0.0 <2.0.0",
-      "resolved": "https://registry.npmjs.org/is-resolvable/-/is-resolvable-1.0.0.tgz",
-      "dev": true
-    },
-    "is-symbol": {
-      "version": "1.0.1",
-      "from": "is-symbol@>=1.0.1 <2.0.0",
-      "resolved": "https://registry.npmjs.org/is-symbol/-/is-symbol-1.0.1.tgz",
-      "dev": true
-    },
-    "is-typedarray": {
-      "version": "1.0.0",
-      "from": "is-typedarray@>=1.0.0 <1.1.0",
-      "resolved": "https://registry.npmjs.org/is-typedarray/-/is-typedarray-1.0.0.tgz",
-      "dev": true
-    },
-    "is-unc-path": {
-      "version": "0.1.2",
-      "from": "is-unc-path@>=0.1.1 <0.2.0",
-      "resolved": "https://registry.npmjs.org/is-unc-path/-/is-unc-path-0.1.2.tgz",
-      "dev": true
-    },
-    "is-utf8": {
-      "version": "0.2.1",
-      "from": "is-utf8@>=0.2.0 <0.3.0",
-      "resolved": "https://registry.npmjs.org/is-utf8/-/is-utf8-0.2.1.tgz",
-      "dev": true
-    },
->>>>>>> eee3fe07
     "is-windows": {
       "version": "1.0.0",
       "from": "is-windows@>=1.0.0 <2.0.0",
@@ -1423,14 +421,7 @@
     "json-schema-faker": {
       "version": "0.4.1",
       "from": "json-schema-faker@>=0.4.0 <0.5.0",
-      "resolved": "https://registry.npmjs.org/json-schema-faker/-/json-schema-faker-0.4.1.tgz",
-      "dependencies": {
-        "faker": {
-          "version": "3.0.1",
-          "from": "faker@3.0.1",
-          "resolved": "https://registry.npmjs.org/faker/-/faker-3.0.1.tgz"
-        }
-      }
+      "resolved": "https://registry.npmjs.org/json-schema-faker/-/json-schema-faker-0.4.1.tgz"
     },
     "jsonschema": {
       "version": "1.1.1",
@@ -1452,227 +443,11 @@
       "from": "jws@>=3.1.4 <4.0.0",
       "resolved": "https://registry.npmjs.org/jws/-/jws-3.1.4.tgz"
     },
-<<<<<<< HEAD
-=======
-    "kind-of": {
-      "version": "3.1.0",
-      "from": "kind-of@>=3.0.2 <4.0.0",
-      "resolved": "https://registry.npmjs.org/kind-of/-/kind-of-3.1.0.tgz",
-      "dev": true
-    },
-    "klaw": {
-      "version": "1.3.1",
-      "from": "klaw@>=1.3.0 <1.4.0",
-      "resolved": "https://registry.npmjs.org/klaw/-/klaw-1.3.1.tgz",
-      "dev": true,
-      "dependencies": {
-        "graceful-fs": {
-          "version": "4.1.11",
-          "from": "graceful-fs@>=4.1.9 <5.0.0",
-          "resolved": "https://registry.npmjs.org/graceful-fs/-/graceful-fs-4.1.11.tgz",
-          "dev": true,
-          "optional": true
-        }
-      }
-    },
-    "lazy-cache": {
-      "version": "1.0.4",
-      "from": "lazy-cache@>=1.0.3 <2.0.0",
-      "resolved": "https://registry.npmjs.org/lazy-cache/-/lazy-cache-1.0.4.tgz",
-      "dev": true,
-      "optional": true
-    },
-    "lcid": {
-      "version": "1.0.0",
-      "from": "lcid@>=1.0.0 <2.0.0",
-      "resolved": "https://registry.npmjs.org/lcid/-/lcid-1.0.0.tgz",
-      "dev": true
-    },
-    "lcov-parse": {
-      "version": "0.0.10",
-      "from": "lcov-parse@0.0.10",
-      "resolved": "https://registry.npmjs.org/lcov-parse/-/lcov-parse-0.0.10.tgz",
-      "dev": true
-    },
-    "levn": {
-      "version": "0.3.0",
-      "from": "levn@>=0.3.0 <0.4.0",
-      "resolved": "https://registry.npmjs.org/levn/-/levn-0.3.0.tgz",
-      "dev": true
-    },
-    "liftoff": {
-      "version": "2.3.0",
-      "from": "liftoff@>=2.1.0 <3.0.0",
-      "resolved": "https://registry.npmjs.org/liftoff/-/liftoff-2.3.0.tgz",
-      "dev": true
-    },
-    "linkify-it": {
-      "version": "2.0.3",
-      "from": "linkify-it@>=2.0.0 <3.0.0",
-      "resolved": "https://registry.npmjs.org/linkify-it/-/linkify-it-2.0.3.tgz",
-      "dev": true
-    },
-    "load-json-file": {
-      "version": "1.1.0",
-      "from": "load-json-file@>=1.0.0 <2.0.0",
-      "resolved": "https://registry.npmjs.org/load-json-file/-/load-json-file-1.1.0.tgz",
-      "dev": true,
-      "dependencies": {
-        "graceful-fs": {
-          "version": "4.1.11",
-          "from": "graceful-fs@>=4.1.2 <5.0.0",
-          "resolved": "https://registry.npmjs.org/graceful-fs/-/graceful-fs-4.1.11.tgz",
-          "dev": true
-        },
-        "strip-bom": {
-          "version": "2.0.0",
-          "from": "strip-bom@>=2.0.0 <3.0.0",
-          "resolved": "https://registry.npmjs.org/strip-bom/-/strip-bom-2.0.0.tgz",
-          "dev": true
-        }
-      }
-    },
->>>>>>> eee3fe07
     "lodash": {
       "version": "4.17.4",
       "from": "lodash@>=4.17.4 <5.0.0",
       "resolved": "https://registry.npmjs.org/lodash/-/lodash-4.17.4.tgz"
     },
-<<<<<<< HEAD
-=======
-    "lodash._baseassign": {
-      "version": "3.2.0",
-      "from": "lodash._baseassign@>=3.0.0 <4.0.0",
-      "resolved": "https://registry.npmjs.org/lodash._baseassign/-/lodash._baseassign-3.2.0.tgz",
-      "dev": true
-    },
-    "lodash._basecopy": {
-      "version": "3.0.1",
-      "from": "lodash._basecopy@>=3.0.0 <4.0.0",
-      "resolved": "https://registry.npmjs.org/lodash._basecopy/-/lodash._basecopy-3.0.1.tgz",
-      "dev": true
-    },
-    "lodash._basecreate": {
-      "version": "3.0.3",
-      "from": "lodash._basecreate@>=3.0.0 <4.0.0",
-      "resolved": "https://registry.npmjs.org/lodash._basecreate/-/lodash._basecreate-3.0.3.tgz",
-      "dev": true
-    },
-    "lodash._basetostring": {
-      "version": "3.0.1",
-      "from": "lodash._basetostring@>=3.0.0 <4.0.0",
-      "resolved": "https://registry.npmjs.org/lodash._basetostring/-/lodash._basetostring-3.0.1.tgz",
-      "dev": true
-    },
-    "lodash._basevalues": {
-      "version": "3.0.0",
-      "from": "lodash._basevalues@>=3.0.0 <4.0.0",
-      "resolved": "https://registry.npmjs.org/lodash._basevalues/-/lodash._basevalues-3.0.0.tgz",
-      "dev": true
-    },
-    "lodash._getnative": {
-      "version": "3.9.1",
-      "from": "lodash._getnative@>=3.0.0 <4.0.0",
-      "resolved": "https://registry.npmjs.org/lodash._getnative/-/lodash._getnative-3.9.1.tgz",
-      "dev": true
-    },
-    "lodash._isiterateecall": {
-      "version": "3.0.9",
-      "from": "lodash._isiterateecall@>=3.0.0 <4.0.0",
-      "resolved": "https://registry.npmjs.org/lodash._isiterateecall/-/lodash._isiterateecall-3.0.9.tgz",
-      "dev": true
-    },
-    "lodash._reescape": {
-      "version": "3.0.0",
-      "from": "lodash._reescape@>=3.0.0 <4.0.0",
-      "resolved": "https://registry.npmjs.org/lodash._reescape/-/lodash._reescape-3.0.0.tgz",
-      "dev": true
-    },
-    "lodash._reevaluate": {
-      "version": "3.0.0",
-      "from": "lodash._reevaluate@>=3.0.0 <4.0.0",
-      "resolved": "https://registry.npmjs.org/lodash._reevaluate/-/lodash._reevaluate-3.0.0.tgz",
-      "dev": true
-    },
-    "lodash._reinterpolate": {
-      "version": "3.0.0",
-      "from": "lodash._reinterpolate@>=3.0.0 <4.0.0",
-      "resolved": "https://registry.npmjs.org/lodash._reinterpolate/-/lodash._reinterpolate-3.0.0.tgz",
-      "dev": true
-    },
-    "lodash._root": {
-      "version": "3.0.1",
-      "from": "lodash._root@>=3.0.0 <4.0.0",
-      "resolved": "https://registry.npmjs.org/lodash._root/-/lodash._root-3.0.1.tgz",
-      "dev": true
-    },
-    "lodash.assignwith": {
-      "version": "4.2.0",
-      "from": "lodash.assignwith@>=4.0.7 <5.0.0",
-      "resolved": "https://registry.npmjs.org/lodash.assignwith/-/lodash.assignwith-4.2.0.tgz",
-      "dev": true
-    },
-    "lodash.create": {
-      "version": "3.1.1",
-      "from": "lodash.create@3.1.1",
-      "resolved": "https://registry.npmjs.org/lodash.create/-/lodash.create-3.1.1.tgz",
-      "dev": true
-    },
-    "lodash.escape": {
-      "version": "3.2.0",
-      "from": "lodash.escape@>=3.0.0 <4.0.0",
-      "resolved": "https://registry.npmjs.org/lodash.escape/-/lodash.escape-3.2.0.tgz",
-      "dev": true
-    },
-    "lodash.flatten": {
-      "version": "4.3.0",
-      "from": "lodash.flatten@>=4.3.0 <4.4.0",
-      "resolved": "https://registry.npmjs.org/lodash.flatten/-/lodash.flatten-4.3.0.tgz",
-      "dev": true
-    },
-    "lodash.isarguments": {
-      "version": "3.1.0",
-      "from": "lodash.isarguments@>=3.0.0 <4.0.0",
-      "resolved": "https://registry.npmjs.org/lodash.isarguments/-/lodash.isarguments-3.1.0.tgz",
-      "dev": true
-    },
-    "lodash.isarray": {
-      "version": "3.0.4",
-      "from": "lodash.isarray@>=3.0.0 <4.0.0",
-      "resolved": "https://registry.npmjs.org/lodash.isarray/-/lodash.isarray-3.0.4.tgz",
-      "dev": true
-    },
-    "lodash.isempty": {
-      "version": "4.4.0",
-      "from": "lodash.isempty@>=4.2.1 <5.0.0",
-      "resolved": "https://registry.npmjs.org/lodash.isempty/-/lodash.isempty-4.4.0.tgz",
-      "dev": true
-    },
-    "lodash.isplainobject": {
-      "version": "4.0.6",
-      "from": "lodash.isplainobject@>=4.0.4 <5.0.0",
-      "resolved": "https://registry.npmjs.org/lodash.isplainobject/-/lodash.isplainobject-4.0.6.tgz",
-      "dev": true
-    },
-    "lodash.isstring": {
-      "version": "4.0.1",
-      "from": "lodash.isstring@>=4.0.1 <5.0.0",
-      "resolved": "https://registry.npmjs.org/lodash.isstring/-/lodash.isstring-4.0.1.tgz",
-      "dev": true
-    },
-    "lodash.keys": {
-      "version": "3.1.2",
-      "from": "lodash.keys@>=3.0.0 <4.0.0",
-      "resolved": "https://registry.npmjs.org/lodash.keys/-/lodash.keys-3.1.2.tgz",
-      "dev": true
-    },
-    "lodash.mapvalues": {
-      "version": "4.6.0",
-      "from": "lodash.mapvalues@>=4.4.0 <5.0.0",
-      "resolved": "https://registry.npmjs.org/lodash.mapvalues/-/lodash.mapvalues-4.6.0.tgz",
-      "dev": true
-    },
->>>>>>> eee3fe07
     "lodash.once": {
       "version": "4.1.1",
       "from": "lodash.once@>=4.0.0 <5.0.0",
@@ -1683,108 +458,16 @@
       "from": "lodash.reduce@4.6.0",
       "resolved": "https://registry.npmjs.org/lodash.reduce/-/lodash.reduce-4.6.0.tgz"
     },
-<<<<<<< HEAD
-=======
-    "lodash.restparam": {
-      "version": "3.6.1",
-      "from": "lodash.restparam@>=3.0.0 <4.0.0",
-      "resolved": "https://registry.npmjs.org/lodash.restparam/-/lodash.restparam-3.6.1.tgz",
-      "dev": true
-    },
-    "lodash.template": {
-      "version": "3.6.2",
-      "from": "lodash.template@>=3.0.0 <4.0.0",
-      "resolved": "https://registry.npmjs.org/lodash.template/-/lodash.template-3.6.2.tgz",
-      "dev": true
-    },
-    "lodash.templatesettings": {
-      "version": "3.1.1",
-      "from": "lodash.templatesettings@>=3.0.0 <4.0.0",
-      "resolved": "https://registry.npmjs.org/lodash.templatesettings/-/lodash.templatesettings-3.1.1.tgz",
-      "dev": true
-    },
-    "lodash.values": {
-      "version": "4.2.0",
-      "from": "lodash.values@>=4.2.0 <4.3.0",
-      "resolved": "https://registry.npmjs.org/lodash.values/-/lodash.values-4.2.0.tgz",
-      "dev": true
-    },
-    "longest": {
-      "version": "1.0.1",
-      "from": "longest@>=1.0.1 <2.0.0",
-      "resolved": "https://registry.npmjs.org/longest/-/longest-1.0.1.tgz",
-      "dev": true
-    },
->>>>>>> eee3fe07
     "lru-cache": {
       "version": "4.0.2",
       "from": "lru-cache@>=4.0.1 <5.0.0",
       "resolved": "https://registry.npmjs.org/lru-cache/-/lru-cache-4.0.2.tgz"
     },
-<<<<<<< HEAD
-=======
-    "lru-queue": {
-      "version": "0.1.0",
-      "from": "lru-queue@>=0.1.0 <0.2.0",
-      "resolved": "https://registry.npmjs.org/lru-queue/-/lru-queue-0.1.0.tgz",
-      "dev": true
-    },
-    "map-cache": {
-      "version": "0.2.2",
-      "from": "map-cache@>=0.2.0 <0.3.0",
-      "resolved": "https://registry.npmjs.org/map-cache/-/map-cache-0.2.2.tgz",
-      "dev": true
-    },
-    "map-stream": {
-      "version": "0.1.0",
-      "from": "map-stream@>=0.1.0 <0.2.0",
-      "resolved": "https://registry.npmjs.org/map-stream/-/map-stream-0.1.0.tgz",
-      "dev": true
-    },
-    "markdown-it": {
-      "version": "7.0.1",
-      "from": "markdown-it@>=7.0.0 <8.0.0",
-      "resolved": "https://registry.npmjs.org/markdown-it/-/markdown-it-7.0.1.tgz",
-      "dev": true
-    },
-    "markdownlint": {
-      "version": "0.2.0",
-      "from": "markdownlint@>=0.2.0 <0.3.0",
-      "resolved": "https://registry.npmjs.org/markdownlint/-/markdownlint-0.2.0.tgz",
-      "dev": true
-    },
-    "markdownlint-cli": {
-      "version": "0.2.0",
-      "from": "https://registry.npmjs.org/markdownlint-cli/-/markdownlint-cli-0.2.0.tgz",
-      "resolved": "https://registry.npmjs.org/markdownlint-cli/-/markdownlint-cli-0.2.0.tgz",
-      "dev": true,
-      "dependencies": {
-        "glob": {
-          "version": "7.0.6",
-          "from": "glob@>=7.0.3 <7.1.0",
-          "resolved": "https://registry.npmjs.org/glob/-/glob-7.0.6.tgz",
-          "dev": true
-        }
-      }
-    },
-    "marked": {
-      "version": "0.3.6",
-      "from": "marked@>=0.3.6 <0.4.0",
-      "resolved": "https://registry.npmjs.org/marked/-/marked-0.3.6.tgz",
-      "dev": true
-    },
->>>>>>> eee3fe07
     "matchstick": {
       "version": "1.2.1",
       "from": "matchstick@>=1.2.1 <2.0.0",
       "resolved": "https://registry.npmjs.org/matchstick/-/matchstick-1.2.1.tgz"
     },
-    "mdurl": {
-      "version": "1.0.1",
-      "from": "mdurl@>=1.0.1 <2.0.0",
-      "resolved": "https://registry.npmjs.org/mdurl/-/mdurl-1.0.1.tgz",
-      "dev": true
-    },
     "media-typer": {
       "version": "0.3.0",
       "from": "media-typer@0.3.0",
@@ -1831,21 +514,14 @@
       "resolved": "https://registry.npmjs.org/moment/-/moment-2.18.1.tgz"
     },
     "moment-timezone": {
-      "version": "0.5.11",
+      "version": "0.5.13",
       "from": "moment-timezone@>=0.5.4 <0.6.0",
-      "resolved": "https://registry.npmjs.org/moment-timezone/-/moment-timezone-0.5.11.tgz"
+      "resolved": "https://registry.npmjs.org/moment-timezone/-/moment-timezone-0.5.13.tgz"
     },
     "morgan": {
       "version": "1.8.1",
       "from": "morgan@>=1.8.1 <2.0.0",
-      "resolved": "https://registry.npmjs.org/morgan/-/morgan-1.8.1.tgz",
-      "dependencies": {
-        "debug": {
-          "version": "2.6.1",
-          "from": "https://registry.npmjs.org/debug/-/debug-2.6.1.tgz",
-          "resolved": "https://registry.npmjs.org/debug/-/debug-2.6.1.tgz"
-        }
-      }
+      "resolved": "https://registry.npmjs.org/morgan/-/morgan-1.8.1.tgz"
     },
     "ms": {
       "version": "0.7.2",
@@ -1874,91 +550,11 @@
       "from": "nocache@2.0.0",
       "resolved": "https://registry.npmjs.org/nocache/-/nocache-2.0.0.tgz"
     },
-<<<<<<< HEAD
-=======
-    "nopt": {
-      "version": "3.0.6",
-      "from": "nopt@>=3.0.0 <4.0.0",
-      "resolved": "https://registry.npmjs.org/nopt/-/nopt-3.0.6.tgz",
-      "dev": true
-    },
-    "normalize-package-data": {
-      "version": "2.3.6",
-      "from": "normalize-package-data@>=2.3.2 <3.0.0",
-      "resolved": "https://registry.npmjs.org/normalize-package-data/-/normalize-package-data-2.3.6.tgz",
-      "dev": true
-    },
-    "normalize-path": {
-      "version": "2.1.1",
-      "from": "normalize-path@>=2.0.1 <3.0.0",
-      "resolved": "https://registry.npmjs.org/normalize-path/-/normalize-path-2.1.1.tgz",
-      "dev": true
-    },
-    "npm-run-all": {
-      "version": "4.0.2",
-      "from": "https://registry.npmjs.org/npm-run-all/-/npm-run-all-4.0.2.tgz",
-      "resolved": "https://registry.npmjs.org/npm-run-all/-/npm-run-all-4.0.2.tgz",
-      "dev": true,
-      "dependencies": {
-        "graceful-fs": {
-          "version": "4.1.11",
-          "from": "graceful-fs@>=4.1.2 <5.0.0",
-          "resolved": "https://registry.npmjs.org/graceful-fs/-/graceful-fs-4.1.11.tgz",
-          "dev": true
-        },
-        "load-json-file": {
-          "version": "2.0.0",
-          "from": "load-json-file@>=2.0.0 <3.0.0",
-          "resolved": "https://registry.npmjs.org/load-json-file/-/load-json-file-2.0.0.tgz",
-          "dev": true
-        },
-        "path-type": {
-          "version": "2.0.0",
-          "from": "path-type@>=2.0.0 <3.0.0",
-          "resolved": "https://registry.npmjs.org/path-type/-/path-type-2.0.0.tgz",
-          "dev": true
-        },
-        "read-pkg": {
-          "version": "2.0.0",
-          "from": "read-pkg@>=2.0.0 <3.0.0",
-          "resolved": "https://registry.npmjs.org/read-pkg/-/read-pkg-2.0.0.tgz",
-          "dev": true
-        }
-      }
-    },
-    "number-is-nan": {
-      "version": "1.0.1",
-      "from": "number-is-nan@>=1.0.0 <2.0.0",
-      "resolved": "https://registry.npmjs.org/number-is-nan/-/number-is-nan-1.0.1.tgz",
-      "dev": true
-    },
-    "oauth-sign": {
-      "version": "0.8.2",
-      "from": "oauth-sign@>=0.8.1 <0.9.0",
-      "resolved": "https://registry.npmjs.org/oauth-sign/-/oauth-sign-0.8.2.tgz",
-      "dev": true
-    },
->>>>>>> eee3fe07
     "object-assign": {
-      "version": "4.1.0",
-      "from": "object-assign@4.1.0",
-      "resolved": "https://registry.npmjs.org/object-assign/-/object-assign-4.1.0.tgz"
-    },
-<<<<<<< HEAD
-=======
-    "object-keys": {
-      "version": "1.0.11",
-      "from": "object-keys@>=1.0.8 <2.0.0",
-      "resolved": "https://registry.npmjs.org/object-keys/-/object-keys-1.0.11.tgz",
-      "dev": true
-    },
-    "object.omit": {
-      "version": "2.0.1",
-      "from": "object.omit@>=2.0.0 <3.0.0",
-      "resolved": "https://registry.npmjs.org/object.omit/-/object.omit-2.0.1.tgz",
-      "dev": true
-    },
->>>>>>> eee3fe07
+      "version": "4.1.1",
+      "from": "object-assign@>=4.0.0 <5.0.0",
+      "resolved": "https://registry.npmjs.org/object-assign/-/object-assign-4.1.1.tgz"
+    },
     "on-finished": {
       "version": "2.3.0",
       "from": "on-finished@>=2.3.0 <2.4.0",
@@ -2009,12 +605,6 @@
       "from": "pause@0.0.1",
       "resolved": "https://registry.npmjs.org/pause/-/pause-0.0.1.tgz"
     },
-    "pause-stream": {
-      "version": "0.0.11",
-      "from": "pause-stream@0.0.11",
-      "resolved": "https://registry.npmjs.org/pause-stream/-/pause-stream-0.0.11.tgz",
-      "dev": true
-    },
     "pg": {
       "version": "6.1.5",
       "from": "pg@>=6.1.4 <7.0.0",
@@ -2026,9 +616,16 @@
       "resolved": "https://registry.npmjs.org/pg-connection-string/-/pg-connection-string-0.1.3.tgz"
     },
     "pg-pool": {
-      "version": "1.6.0",
+      "version": "1.7.0",
       "from": "pg-pool@>=1.0.0 <2.0.0",
-      "resolved": "https://registry.npmjs.org/pg-pool/-/pg-pool-1.6.0.tgz"
+      "resolved": "https://registry.npmjs.org/pg-pool/-/pg-pool-1.7.0.tgz",
+      "dependencies": {
+        "object-assign": {
+          "version": "4.1.0",
+          "from": "object-assign@4.1.0",
+          "resolved": "https://registry.npmjs.org/object-assign/-/object-assign-4.1.0.tgz"
+        }
+      }
     },
     "pg-types": {
       "version": "1.11.0",
@@ -2080,17 +677,21 @@
       "from": "proxy-addr@>=1.1.3 <1.2.0",
       "resolved": "https://registry.npmjs.org/proxy-addr/-/proxy-addr-1.1.4.tgz"
     },
-    "ps-tree": {
-      "version": "1.1.0",
-      "from": "ps-tree@>=1.0.1 <2.0.0",
-      "resolved": "https://registry.npmjs.org/ps-tree/-/ps-tree-1.1.0.tgz",
-      "dev": true
-    },
     "pseudomap": {
       "version": "1.0.2",
       "from": "pseudomap@>=1.0.1 <2.0.0",
       "resolved": "https://registry.npmjs.org/pseudomap/-/pseudomap-1.0.2.tgz"
     },
+    "punycode": {
+      "version": "1.3.2",
+      "from": "punycode@1.3.2",
+      "resolved": "https://registry.npmjs.org/punycode/-/punycode-1.3.2.tgz"
+    },
+    "qs": {
+      "version": "6.4.0",
+      "from": "qs@6.4.0",
+      "resolved": "https://registry.npmjs.org/qs/-/qs-6.4.0.tgz"
+    },
     "querystring": {
       "version": "0.2.0",
       "from": "querystring@0.2.0",
@@ -2111,59 +712,18 @@
       "from": "raw-body@>=2.2.0 <2.3.0",
       "resolved": "https://registry.npmjs.org/raw-body/-/raw-body-2.2.0.tgz"
     },
-<<<<<<< HEAD
-=======
-    "rc": {
-      "version": "1.1.7",
-      "from": "rc@>=1.1.6 <1.2.0",
-      "resolved": "https://registry.npmjs.org/rc/-/rc-1.1.7.tgz",
-      "dev": true,
+    "readable-stream": {
+      "version": "1.1.14",
+      "from": "readable-stream@>=1.1.0 <1.2.0",
+      "resolved": "https://registry.npmjs.org/readable-stream/-/readable-stream-1.1.14.tgz",
       "dependencies": {
-        "minimist": {
-          "version": "1.2.0",
-          "from": "minimist@>=1.2.0 <2.0.0",
-          "resolved": "https://registry.npmjs.org/minimist/-/minimist-1.2.0.tgz",
-          "dev": true
+        "isarray": {
+          "version": "0.0.1",
+          "from": "isarray@0.0.1",
+          "resolved": "https://registry.npmjs.org/isarray/-/isarray-0.0.1.tgz"
         }
       }
     },
-    "read-pkg": {
-      "version": "1.1.0",
-      "from": "read-pkg@>=1.0.0 <2.0.0",
-      "resolved": "https://registry.npmjs.org/read-pkg/-/read-pkg-1.1.0.tgz",
-      "dev": true
-    },
-    "read-pkg-up": {
-      "version": "1.0.1",
-      "from": "read-pkg-up@>=1.0.1 <2.0.0",
-      "resolved": "https://registry.npmjs.org/read-pkg-up/-/read-pkg-up-1.0.1.tgz",
-      "dev": true
-    },
-    "readable-stream": {
-      "version": "2.0.6",
-      "from": "readable-stream@>=2.0.5 <2.1.0",
-      "resolved": "https://registry.npmjs.org/readable-stream/-/readable-stream-2.0.6.tgz",
-      "dev": true
-    },
-    "readline2": {
-      "version": "1.0.1",
-      "from": "readline2@>=1.0.1 <2.0.0",
-      "resolved": "https://registry.npmjs.org/readline2/-/readline2-1.0.1.tgz",
-      "dev": true
-    },
-    "rechoir": {
-      "version": "0.6.2",
-      "from": "rechoir@>=0.6.2 <0.7.0",
-      "resolved": "https://registry.npmjs.org/rechoir/-/rechoir-0.6.2.tgz",
-      "dev": true
-    },
-    "redefine": {
-      "version": "0.2.1",
-      "from": "redefine@>=0.2.0 <0.3.0",
-      "resolved": "https://registry.npmjs.org/redefine/-/redefine-0.2.1.tgz",
-      "dev": true
-    },
->>>>>>> eee3fe07
     "referrer-policy": {
       "version": "1.1.0",
       "from": "referrer-policy@1.1.0",
@@ -2195,9 +755,9 @@
       "resolved": "https://registry.npmjs.org/safe-buffer/-/safe-buffer-5.0.1.tgz"
     },
     "sax": {
-      "version": "1.1.5",
-      "from": "sax@1.1.5",
-      "resolved": "https://registry.npmjs.org/sax/-/sax-1.1.5.tgz"
+      "version": "1.2.1",
+      "from": "sax@1.2.1",
+      "resolved": "https://registry.npmjs.org/sax/-/sax-1.2.1.tgz"
     },
     "semver": {
       "version": "4.3.2",
@@ -2207,20 +767,18 @@
     "send": {
       "version": "0.15.1",
       "from": "send@0.15.1",
-      "resolved": "https://registry.npmjs.org/send/-/send-0.15.1.tgz",
+      "resolved": "https://registry.npmjs.org/send/-/send-0.15.1.tgz"
+    },
+    "sequelize": {
+      "version": "3.30.4",
+      "from": "sequelize@>=3.30.2 <4.0.0",
+      "resolved": "https://registry.npmjs.org/sequelize/-/sequelize-3.30.4.tgz",
       "dependencies": {
-        "debug": {
-          "version": "2.6.1",
-          "from": "debug@2.6.1",
-          "resolved": "https://registry.npmjs.org/debug/-/debug-2.6.1.tgz"
-        }
-      }
-    },
-    "sequelize": {
-      "version": "3.30.3",
-      "from": "sequelize@>=3.30.2 <4.0.0",
-      "resolved": "https://registry.npmjs.org/sequelize/-/sequelize-3.30.3.tgz",
-      "dependencies": {
+        "generic-pool": {
+          "version": "2.4.2",
+          "from": "generic-pool@2.4.2",
+          "resolved": "https://registry.npmjs.org/generic-pool/-/generic-pool-2.4.2.tgz"
+        },
         "lodash": {
           "version": "4.12.0",
           "from": "lodash@4.12.0",
@@ -2253,21 +811,6 @@
       "from": "shebang-regex@>=1.0.0 <2.0.0",
       "resolved": "https://registry.npmjs.org/shebang-regex/-/shebang-regex-1.0.0.tgz"
     },
-<<<<<<< HEAD
-=======
-    "shell-quote": {
-      "version": "1.6.1",
-      "from": "shell-quote@>=1.6.1 <2.0.0",
-      "resolved": "https://registry.npmjs.org/shell-quote/-/shell-quote-1.6.1.tgz",
-      "dev": true
-    },
-    "shelljs": {
-      "version": "0.7.7",
-      "from": "shelljs@>=0.7.5 <0.8.0",
-      "resolved": "https://registry.npmjs.org/shelljs/-/shelljs-0.7.7.tgz",
-      "dev": true
-    },
->>>>>>> eee3fe07
     "shimmer": {
       "version": "1.1.0",
       "from": "shimmer@1.1.0",
@@ -2283,24 +826,10 @@
       "from": "statuses@>=1.3.1 <2.0.0",
       "resolved": "https://registry.npmjs.org/statuses/-/statuses-1.3.1.tgz"
     },
-<<<<<<< HEAD
     "stealthy-require": {
       "version": "1.0.0",
       "from": "stealthy-require@>=1.0.0 <2.0.0",
       "resolved": "https://registry.npmjs.org/stealthy-require/-/stealthy-require-1.0.0.tgz"
-=======
-    "stream-combiner": {
-      "version": "0.0.4",
-      "from": "stream-combiner@>=0.0.4 <0.1.0",
-      "resolved": "https://registry.npmjs.org/stream-combiner/-/stream-combiner-0.0.4.tgz",
-      "dev": true
-    },
-    "stream-consume": {
-      "version": "0.1.0",
-      "from": "stream-consume@>=0.1.0 <0.2.0",
-      "resolved": "https://registry.npmjs.org/stream-consume/-/stream-consume-0.1.0.tgz",
-      "dev": true
->>>>>>> eee3fe07
     },
     "streamsearch": {
       "version": "0.1.2",
@@ -2312,103 +841,6 @@
       "from": "string_decoder@>=0.10.0 <0.11.0",
       "resolved": "https://registry.npmjs.org/string_decoder/-/string_decoder-0.10.31.tgz"
     },
-<<<<<<< HEAD
-=======
-    "string-width": {
-      "version": "1.0.2",
-      "from": "string-width@>=1.0.1 <2.0.0",
-      "resolved": "https://registry.npmjs.org/string-width/-/string-width-1.0.2.tgz",
-      "dev": true
-    },
-    "string.prototype.padend": {
-      "version": "3.0.0",
-      "from": "string.prototype.padend@>=3.0.0 <4.0.0",
-      "resolved": "https://registry.npmjs.org/string.prototype.padend/-/string.prototype.padend-3.0.0.tgz",
-      "dev": true
-    },
-    "stringstream": {
-      "version": "0.0.5",
-      "from": "stringstream@>=0.0.4 <0.1.0",
-      "resolved": "https://registry.npmjs.org/stringstream/-/stringstream-0.0.5.tgz",
-      "dev": true
-    },
-    "strip-ansi": {
-      "version": "3.0.1",
-      "from": "strip-ansi@>=3.0.0 <4.0.0",
-      "resolved": "https://registry.npmjs.org/strip-ansi/-/strip-ansi-3.0.1.tgz",
-      "dev": true
-    },
-    "strip-bom": {
-      "version": "3.0.0",
-      "from": "strip-bom@>=3.0.0 <4.0.0",
-      "resolved": "https://registry.npmjs.org/strip-bom/-/strip-bom-3.0.0.tgz",
-      "dev": true
-    },
-    "strip-json-comments": {
-      "version": "2.0.1",
-      "from": "strip-json-comments@>=2.0.1 <2.1.0",
-      "resolved": "https://registry.npmjs.org/strip-json-comments/-/strip-json-comments-2.0.1.tgz",
-      "dev": true
-    },
-    "superagent": {
-      "version": "3.5.2",
-      "from": "superagent@>=3.0.0 <4.0.0",
-      "resolved": "https://registry.npmjs.org/superagent/-/superagent-3.5.2.tgz",
-      "dev": true,
-      "dependencies": {
-        "form-data": {
-          "version": "2.1.4",
-          "from": "form-data@>=2.1.1 <3.0.0",
-          "resolved": "https://registry.npmjs.org/form-data/-/form-data-2.1.4.tgz",
-          "dev": true
-        }
-      }
-    },
-    "supertest": {
-      "version": "3.0.0",
-      "from": "supertest@>=3.0.0 <4.0.0",
-      "resolved": "https://registry.npmjs.org/supertest/-/supertest-3.0.0.tgz",
-      "dev": true
-    },
-    "supports-color": {
-      "version": "2.0.0",
-      "from": "supports-color@>=2.0.0 <3.0.0",
-      "resolved": "https://registry.npmjs.org/supports-color/-/supports-color-2.0.0.tgz",
-      "dev": true
-    },
-    "table": {
-      "version": "3.8.3",
-      "from": "table@>=3.7.8 <4.0.0",
-      "resolved": "https://registry.npmjs.org/table/-/table-3.8.3.tgz",
-      "dev": true,
-      "dependencies": {
-        "is-fullwidth-code-point": {
-          "version": "2.0.0",
-          "from": "is-fullwidth-code-point@>=2.0.0 <3.0.0",
-          "resolved": "https://registry.npmjs.org/is-fullwidth-code-point/-/is-fullwidth-code-point-2.0.0.tgz",
-          "dev": true
-        },
-        "string-width": {
-          "version": "2.0.0",
-          "from": "string-width@>=2.0.0 <3.0.0",
-          "resolved": "https://registry.npmjs.org/string-width/-/string-width-2.0.0.tgz",
-          "dev": true
-        }
-      }
-    },
-    "taffydb": {
-      "version": "2.6.2",
-      "from": "taffydb@2.6.2",
-      "resolved": "https://registry.npmjs.org/taffydb/-/taffydb-2.6.2.tgz",
-      "dev": true
-    },
-    "temp": {
-      "version": "0.5.1",
-      "from": "temp@>=0.5.1 <0.6.0",
-      "resolved": "https://registry.npmjs.org/temp/-/temp-0.5.1.tgz",
-      "dev": true
-    },
->>>>>>> eee3fe07
     "terraformer": {
       "version": "1.0.7",
       "from": "terraformer@>=1.0.5 <1.1.0",
@@ -2435,99 +867,15 @@
       "resolved": "https://registry.npmjs.org/toposort-class/-/toposort-class-1.0.1.tgz"
     },
     "type-is": {
-      "version": "1.6.14",
-      "from": "https://registry.npmjs.org/type-is/-/type-is-1.6.14.tgz",
-      "resolved": "https://registry.npmjs.org/type-is/-/type-is-1.6.14.tgz"
+      "version": "1.6.15",
+      "from": "type-is@>=1.6.14 <1.7.0",
+      "resolved": "https://registry.npmjs.org/type-is/-/type-is-1.6.15.tgz"
     },
     "typedarray": {
       "version": "0.0.6",
       "from": "typedarray@>=0.0.6 <0.0.7",
       "resolved": "https://registry.npmjs.org/typedarray/-/typedarray-0.0.6.tgz"
     },
-<<<<<<< HEAD
-=======
-    "uc.micro": {
-      "version": "1.0.3",
-      "from": "uc.micro@>=1.0.1 <2.0.0",
-      "resolved": "https://registry.npmjs.org/uc.micro/-/uc.micro-1.0.3.tgz",
-      "dev": true
-    },
-    "uglify-js": {
-      "version": "2.8.22",
-      "from": "uglify-js@>=2.6.0 <3.0.0",
-      "resolved": "https://registry.npmjs.org/uglify-js/-/uglify-js-2.8.22.tgz",
-      "dev": true,
-      "optional": true,
-      "dependencies": {
-        "source-map": {
-          "version": "0.5.6",
-          "from": "source-map@>=0.5.1 <0.6.0",
-          "resolved": "https://registry.npmjs.org/source-map/-/source-map-0.5.6.tgz",
-          "dev": true,
-          "optional": true
-        }
-      }
-    },
-    "uglify-to-browserify": {
-      "version": "1.0.2",
-      "from": "uglify-to-browserify@>=1.0.0 <1.1.0",
-      "resolved": "https://registry.npmjs.org/uglify-to-browserify/-/uglify-to-browserify-1.0.2.tgz",
-      "dev": true,
-      "optional": true
-    },
-    "umzug": {
-      "version": "1.11.0",
-      "from": "umzug@>=1.11.0 <2.0.0",
-      "resolved": "https://registry.npmjs.org/umzug/-/umzug-1.11.0.tgz",
-      "dev": true
-    },
-    "unc-path-regex": {
-      "version": "0.1.2",
-      "from": "unc-path-regex@>=0.1.0 <0.2.0",
-      "resolved": "https://registry.npmjs.org/unc-path-regex/-/unc-path-regex-0.1.2.tgz",
-      "dev": true
-    },
-    "underscore": {
-      "version": "1.8.3",
-      "from": "underscore@>=1.8.3 <1.9.0",
-      "resolved": "https://registry.npmjs.org/underscore/-/underscore-1.8.3.tgz",
-      "dev": true
-    },
-    "underscore-contrib": {
-      "version": "0.3.0",
-      "from": "underscore-contrib@>=0.3.0 <0.4.0",
-      "resolved": "https://registry.npmjs.org/underscore-contrib/-/underscore-contrib-0.3.0.tgz",
-      "dev": true,
-      "dependencies": {
-        "underscore": {
-          "version": "1.6.0",
-          "from": "underscore@1.6.0",
-          "resolved": "https://registry.npmjs.org/underscore/-/underscore-1.6.0.tgz",
-          "dev": true
-        }
-      }
-    },
-    "unionized": {
-      "version": "4.12.0",
-      "from": "unionized@>=4.11.0 <5.0.0",
-      "resolved": "https://registry.npmjs.org/unionized/-/unionized-4.12.0.tgz",
-      "dev": true,
-      "dependencies": {
-        "lodash": {
-          "version": "3.10.1",
-          "from": "lodash@>=3.8.0 <4.0.0",
-          "resolved": "https://registry.npmjs.org/lodash/-/lodash-3.10.1.tgz",
-          "dev": true
-        }
-      }
-    },
-    "unique-stream": {
-      "version": "1.0.0",
-      "from": "unique-stream@>=1.0.0 <2.0.0",
-      "resolved": "https://registry.npmjs.org/unique-stream/-/unique-stream-1.0.0.tgz",
-      "dev": true
-    },
->>>>>>> eee3fe07
     "unpipe": {
       "version": "1.0.0",
       "from": "unpipe@1.0.0",
@@ -2536,14 +884,7 @@
     "url": {
       "version": "0.10.3",
       "from": "url@0.10.3",
-      "resolved": "https://registry.npmjs.org/url/-/url-0.10.3.tgz",
-      "dependencies": {
-        "punycode": {
-          "version": "1.3.2",
-          "from": "punycode@1.3.2",
-          "resolved": "https://registry.npmjs.org/punycode/-/punycode-1.3.2.tgz"
-        }
-      }
+      "resolved": "https://registry.npmjs.org/url/-/url-0.10.3.tgz"
     },
     "util": {
       "version": "0.10.3",
@@ -2598,21 +939,14 @@
       "resolved": "https://registry.npmjs.org/x-xss-protection/-/x-xss-protection-1.0.0.tgz"
     },
     "xml2js": {
-      "version": "0.4.15",
-      "from": "xml2js@0.4.15",
-      "resolved": "https://registry.npmjs.org/xml2js/-/xml2js-0.4.15.tgz"
+      "version": "0.4.17",
+      "from": "xml2js@0.4.17",
+      "resolved": "https://registry.npmjs.org/xml2js/-/xml2js-0.4.17.tgz"
     },
     "xmlbuilder": {
-      "version": "2.6.2",
-      "from": "xmlbuilder@2.6.2",
-      "resolved": "https://registry.npmjs.org/xmlbuilder/-/xmlbuilder-2.6.2.tgz",
-      "dependencies": {
-        "lodash": {
-          "version": "3.5.0",
-          "from": "lodash@>=3.5.0 <3.6.0",
-          "resolved": "https://registry.npmjs.org/lodash/-/lodash-3.5.0.tgz"
-        }
-      }
+      "version": "4.2.1",
+      "from": "xmlbuilder@4.2.1",
+      "resolved": "https://registry.npmjs.org/xmlbuilder/-/xmlbuilder-4.2.1.tgz"
     },
     "xtend": {
       "version": "4.0.1",
