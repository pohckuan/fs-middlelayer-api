{
  "name": "fs-middlelayer-api",
  "version": "0.0.8",
  "dependencies": {
    "abbrev": {
      "version": "1.0.9",
      "from": "abbrev@>=1.0.0 <1.1.0",
      "resolved": "https://registry.npmjs.org/abbrev/-/abbrev-1.0.9.tgz",
      "dev": true
    },
    "accepts": {
      "version": "1.3.3",
      "from": "accepts@>=1.3.3 <1.4.0",
      "resolved": "https://registry.npmjs.org/accepts/-/accepts-1.3.3.tgz"
    },
    "acorn": {
      "version": "4.0.4",
      "from": "acorn@4.0.4",
      "resolved": "https://registry.npmjs.org/acorn/-/acorn-4.0.4.tgz",
      "dev": true
    },
    "acorn-jsx": {
      "version": "3.0.1",
      "from": "acorn-jsx@>=3.0.0 <4.0.0",
      "resolved": "https://registry.npmjs.org/acorn-jsx/-/acorn-jsx-3.0.1.tgz",
      "dev": true,
      "dependencies": {
        "acorn": {
          "version": "3.3.0",
          "from": "acorn@>=3.0.4 <4.0.0",
          "resolved": "https://registry.npmjs.org/acorn/-/acorn-3.3.0.tgz",
          "dev": true
        }
      }
    },
    "ajv": {
      "version": "4.11.5",
      "from": "ajv@>=4.7.0 <5.0.0",
      "resolved": "https://registry.npmjs.org/ajv/-/ajv-4.11.5.tgz",
      "dev": true
    },
    "ajv-keywords": {
      "version": "1.5.1",
      "from": "ajv-keywords@>=1.0.0 <2.0.0",
      "resolved": "https://registry.npmjs.org/ajv-keywords/-/ajv-keywords-1.5.1.tgz",
      "dev": true
    },
    "align-text": {
      "version": "0.1.4",
      "from": "align-text@>=0.1.3 <0.2.0",
      "resolved": "https://registry.npmjs.org/align-text/-/align-text-0.1.4.tgz",
      "dev": true
    },
    "amdefine": {
      "version": "1.0.1",
      "from": "amdefine@>=0.0.4",
      "resolved": "https://registry.npmjs.org/amdefine/-/amdefine-1.0.1.tgz",
      "dev": true
    },
    "ansi-escapes": {
      "version": "1.4.0",
      "from": "ansi-escapes@>=1.1.0 <2.0.0",
      "resolved": "https://registry.npmjs.org/ansi-escapes/-/ansi-escapes-1.4.0.tgz",
      "dev": true
    },
    "ansi-regex": {
      "version": "2.1.1",
      "from": "ansi-regex@>=2.0.0 <3.0.0",
      "resolved": "https://registry.npmjs.org/ansi-regex/-/ansi-regex-2.1.1.tgz",
      "dev": true
    },
    "ansi-styles": {
      "version": "2.2.1",
      "from": "ansi-styles@>=2.2.1 <3.0.0",
      "resolved": "https://registry.npmjs.org/ansi-styles/-/ansi-styles-2.2.1.tgz",
      "dev": true
    },
    "ap": {
      "version": "0.2.0",
      "from": "ap@>=0.2.0 <0.3.0",
      "resolved": "https://registry.npmjs.org/ap/-/ap-0.2.0.tgz"
    },
    "append-field": {
      "version": "0.1.0",
      "from": "append-field@>=0.1.0 <0.2.0",
      "resolved": "https://registry.npmjs.org/append-field/-/append-field-0.1.0.tgz"
    },
    "archy": {
      "version": "1.0.0",
      "from": "archy@>=1.0.0 <2.0.0",
      "resolved": "https://registry.npmjs.org/archy/-/archy-1.0.0.tgz",
      "dev": true
    },
    "argparse": {
      "version": "1.0.9",
      "from": "argparse@>=1.0.7 <2.0.0",
      "resolved": "https://registry.npmjs.org/argparse/-/argparse-1.0.9.tgz",
      "dev": true
    },
    "argv": {
      "version": "0.0.2",
      "from": "argv@>=0.0.2",
      "resolved": "https://registry.npmjs.org/argv/-/argv-0.0.2.tgz",
      "dev": true
    },
    "arr-diff": {
      "version": "2.0.0",
      "from": "arr-diff@>=2.0.0 <3.0.0",
      "resolved": "https://registry.npmjs.org/arr-diff/-/arr-diff-2.0.0.tgz",
      "dev": true
    },
    "arr-flatten": {
      "version": "1.0.1",
      "from": "arr-flatten@>=1.0.1 <2.0.0",
      "resolved": "https://registry.npmjs.org/arr-flatten/-/arr-flatten-1.0.1.tgz",
      "dev": true
    },
    "array-differ": {
      "version": "1.0.0",
      "from": "array-differ@>=1.0.0 <2.0.0",
      "resolved": "https://registry.npmjs.org/array-differ/-/array-differ-1.0.0.tgz",
      "dev": true
    },
    "array-flatten": {
      "version": "1.1.1",
      "from": "array-flatten@1.1.1",
      "resolved": "https://registry.npmjs.org/array-flatten/-/array-flatten-1.1.1.tgz"
    },
    "array-union": {
      "version": "1.0.2",
      "from": "array-union@>=1.0.1 <2.0.0",
      "resolved": "https://registry.npmjs.org/array-union/-/array-union-1.0.2.tgz",
      "dev": true
    },
    "array-uniq": {
      "version": "1.0.3",
      "from": "array-uniq@>=1.0.1 <2.0.0",
      "resolved": "https://registry.npmjs.org/array-uniq/-/array-uniq-1.0.3.tgz",
      "dev": true
    },
    "array-unique": {
      "version": "0.2.1",
      "from": "array-unique@>=0.2.1 <0.3.0",
      "resolved": "https://registry.npmjs.org/array-unique/-/array-unique-0.2.1.tgz",
      "dev": true
    },
    "arrify": {
      "version": "1.0.1",
      "from": "arrify@>=1.0.0 <2.0.0",
      "resolved": "https://registry.npmjs.org/arrify/-/arrify-1.0.1.tgz",
      "dev": true
    },
    "asn1": {
      "version": "0.2.3",
      "from": "asn1@>=0.2.3 <0.3.0",
      "resolved": "https://registry.npmjs.org/asn1/-/asn1-0.2.3.tgz",
      "dev": true
    },
    "assert-plus": {
      "version": "0.2.0",
      "from": "assert-plus@>=0.2.0 <0.3.0",
      "resolved": "https://registry.npmjs.org/assert-plus/-/assert-plus-0.2.0.tgz",
      "dev": true
    },
    "assertion-error": {
      "version": "1.0.2",
      "from": "assertion-error@>=1.0.1 <2.0.0",
      "resolved": "https://registry.npmjs.org/assertion-error/-/assertion-error-1.0.2.tgz",
      "dev": true
    },
    "async": {
      "version": "1.5.2",
      "from": "async@>=1.5.2 <1.6.0",
      "resolved": "https://registry.npmjs.org/async/-/async-1.5.2.tgz",
      "dev": true
    },
    "asynckit": {
      "version": "0.4.0",
      "from": "asynckit@>=0.4.0 <0.5.0",
      "resolved": "https://registry.npmjs.org/asynckit/-/asynckit-0.4.0.tgz",
      "dev": true
    },
    "aws-sdk": {
      "version": "2.32.0",
      "from": "aws-sdk@latest",
      "resolved": "https://registry.npmjs.org/aws-sdk/-/aws-sdk-2.32.0.tgz",
      "dependencies": {
        "uuid": {
          "version": "3.0.0",
          "from": "uuid@3.0.0",
          "resolved": "https://registry.npmjs.org/uuid/-/uuid-3.0.0.tgz"
        }
      }
    },
    "aws-sign2": {
      "version": "0.6.0",
      "from": "aws-sign2@>=0.6.0 <0.7.0",
      "resolved": "https://registry.npmjs.org/aws-sign2/-/aws-sign2-0.6.0.tgz",
      "dev": true
    },
    "aws4": {
      "version": "1.6.0",
      "from": "aws4@>=1.2.1 <2.0.0",
      "resolved": "https://registry.npmjs.org/aws4/-/aws4-1.6.0.tgz",
      "dev": true
    },
    "babel-code-frame": {
      "version": "6.22.0",
      "from": "babel-code-frame@>=6.16.0 <7.0.0",
      "resolved": "https://registry.npmjs.org/babel-code-frame/-/babel-code-frame-6.22.0.tgz",
      "dev": true
    },
    "balanced-match": {
      "version": "0.4.2",
      "from": "balanced-match@>=0.4.1 <0.5.0",
      "resolved": "https://registry.npmjs.org/balanced-match/-/balanced-match-0.4.2.tgz",
      "dev": true
    },
    "base64-js": {
      "version": "1.2.0",
      "from": "base64-js@>=1.0.2 <2.0.0",
      "resolved": "https://registry.npmjs.org/base64-js/-/base64-js-1.2.0.tgz"
    },
    "base64url": {
      "version": "2.0.0",
      "from": "base64url@>=2.0.0 <3.0.0",
      "resolved": "https://registry.npmjs.org/base64url/-/base64url-2.0.0.tgz"
    },
    "basic-auth": {
      "version": "1.1.0",
      "from": "basic-auth@>=1.1.0 <1.2.0",
      "resolved": "https://registry.npmjs.org/basic-auth/-/basic-auth-1.1.0.tgz"
    },
    "bcrypt-nodejs": {
      "version": "0.0.3",
      "from": "bcrypt-nodejs@0.0.3",
      "resolved": "https://registry.npmjs.org/bcrypt-nodejs/-/bcrypt-nodejs-0.0.3.tgz"
    },
    "bcrypt-pbkdf": {
      "version": "1.0.1",
      "from": "bcrypt-pbkdf@>=1.0.0 <2.0.0",
      "resolved": "https://registry.npmjs.org/bcrypt-pbkdf/-/bcrypt-pbkdf-1.0.1.tgz",
      "dev": true,
      "optional": true
    },
    "beeper": {
      "version": "1.1.1",
      "from": "beeper@>=1.0.0 <2.0.0",
      "resolved": "https://registry.npmjs.org/beeper/-/beeper-1.1.1.tgz",
      "dev": true
    },
    "bl": {
      "version": "1.1.2",
      "from": "bl@>=1.1.2 <1.2.0",
      "resolved": "https://registry.npmjs.org/bl/-/bl-1.1.2.tgz",
      "dev": true
    },
    "bluebird": {
      "version": "3.5.0",
      "from": "bluebird@>=3.3.4 <4.0.0",
      "resolved": "https://registry.npmjs.org/bluebird/-/bluebird-3.5.0.tgz"
    },
    "body-parser": {
      "version": "1.17.1",
      "from": "body-parser@>=1.17.1 <2.0.0",
      "resolved": "https://registry.npmjs.org/body-parser/-/body-parser-1.17.1.tgz"
    },
    "boom": {
      "version": "2.10.1",
      "from": "boom@>=2.0.0 <3.0.0",
      "resolved": "https://registry.npmjs.org/boom/-/boom-2.10.1.tgz",
      "dev": true
    },
    "brace-expansion": {
      "version": "1.1.6",
      "from": "brace-expansion@>=1.0.0 <2.0.0",
      "resolved": "https://registry.npmjs.org/brace-expansion/-/brace-expansion-1.1.6.tgz",
      "dev": true
    },
    "braces": {
      "version": "1.8.5",
      "from": "braces@>=1.8.2 <2.0.0",
      "resolved": "https://registry.npmjs.org/braces/-/braces-1.8.5.tgz",
      "dev": true
    },
    "browser-stdout": {
      "version": "1.3.0",
      "from": "browser-stdout@1.3.0",
      "resolved": "https://registry.npmjs.org/browser-stdout/-/browser-stdout-1.3.0.tgz",
      "dev": true
    },
    "buffer": {
      "version": "4.9.1",
      "from": "buffer@4.9.1",
      "resolved": "https://registry.npmjs.org/buffer/-/buffer-4.9.1.tgz"
    },
    "buffer-equal-constant-time": {
      "version": "1.0.1",
      "from": "buffer-equal-constant-time@1.0.1",
      "resolved": "https://registry.npmjs.org/buffer-equal-constant-time/-/buffer-equal-constant-time-1.0.1.tgz"
    },
    "buffer-shims": {
      "version": "1.0.0",
      "from": "buffer-shims@>=1.0.0 <2.0.0",
      "resolved": "https://registry.npmjs.org/buffer-shims/-/buffer-shims-1.0.0.tgz"
    },
    "buffer-writer": {
      "version": "1.0.1",
      "from": "buffer-writer@1.0.1",
      "resolved": "https://registry.npmjs.org/buffer-writer/-/buffer-writer-1.0.1.tgz"
    },
    "builtin-modules": {
      "version": "1.1.1",
      "from": "builtin-modules@>=1.0.0 <2.0.0",
      "resolved": "https://registry.npmjs.org/builtin-modules/-/builtin-modules-1.1.1.tgz",
      "dev": true
    },
    "busboy": {
      "version": "0.2.14",
      "from": "busboy@>=0.2.11 <0.3.0",
      "resolved": "https://registry.npmjs.org/busboy/-/busboy-0.2.14.tgz",
      "dependencies": {
        "isarray": {
          "version": "0.0.1",
          "from": "isarray@0.0.1",
          "resolved": "https://registry.npmjs.org/isarray/-/isarray-0.0.1.tgz"
        },
        "readable-stream": {
          "version": "1.1.14",
          "from": "readable-stream@>=1.1.0 <1.2.0",
          "resolved": "https://registry.npmjs.org/readable-stream/-/readable-stream-1.1.14.tgz"
        }
      }
    },
    "bytes": {
      "version": "2.4.0",
      "from": "bytes@2.4.0",
      "resolved": "https://registry.npmjs.org/bytes/-/bytes-2.4.0.tgz"
    },
    "caller-path": {
      "version": "0.1.0",
      "from": "caller-path@>=0.1.0 <0.2.0",
      "resolved": "https://registry.npmjs.org/caller-path/-/caller-path-0.1.0.tgz",
      "dev": true
    },
    "callsites": {
      "version": "0.2.0",
      "from": "callsites@>=0.2.0 <0.3.0",
      "resolved": "https://registry.npmjs.org/callsites/-/callsites-0.2.0.tgz",
      "dev": true
    },
    "camelcase": {
      "version": "1.2.1",
      "from": "camelcase@>=1.0.2 <2.0.0",
      "resolved": "https://registry.npmjs.org/camelcase/-/camelcase-1.2.1.tgz",
      "dev": true,
      "optional": true
    },
    "camelize": {
      "version": "1.0.0",
      "from": "camelize@1.0.0",
      "resolved": "https://registry.npmjs.org/camelize/-/camelize-1.0.0.tgz"
    },
<<<<<<< HEAD
    "chance": {
      "version": "1.0.6",
      "from": "chance@>=1.0.4 <2.0.0",
      "resolved": "https://registry.npmjs.org/chance/-/chance-1.0.6.tgz"
=======
    "caseless": {
      "version": "0.11.0",
      "from": "caseless@>=0.11.0 <0.12.0",
      "resolved": "https://registry.npmjs.org/caseless/-/caseless-0.11.0.tgz",
      "dev": true
    },
    "center-align": {
      "version": "0.1.3",
      "from": "center-align@>=0.1.1 <0.2.0",
      "resolved": "https://registry.npmjs.org/center-align/-/center-align-0.1.3.tgz",
      "dev": true,
      "optional": true
    },
    "chai": {
      "version": "3.5.0",
      "from": "chai@>=3.5.0 <4.0.0",
      "resolved": "https://registry.npmjs.org/chai/-/chai-3.5.0.tgz",
      "dev": true
    },
    "chalk": {
      "version": "1.1.3",
      "from": "chalk@>=1.1.1 <2.0.0",
      "resolved": "https://registry.npmjs.org/chalk/-/chalk-1.1.3.tgz",
      "dev": true
    },
    "circular-json": {
      "version": "0.3.1",
      "from": "circular-json@>=0.3.1 <0.4.0",
      "resolved": "https://registry.npmjs.org/circular-json/-/circular-json-0.3.1.tgz",
      "dev": true
    },
    "cli-color": {
      "version": "1.2.0",
      "from": "cli-color@>=1.2.0 <1.3.0",
      "resolved": "https://registry.npmjs.org/cli-color/-/cli-color-1.2.0.tgz",
      "dev": true
    },
    "cli-cursor": {
      "version": "1.0.2",
      "from": "cli-cursor@>=1.0.1 <2.0.0",
      "resolved": "https://registry.npmjs.org/cli-cursor/-/cli-cursor-1.0.2.tgz",
      "dev": true
    },
    "cli-width": {
      "version": "2.1.0",
      "from": "cli-width@>=2.0.0 <3.0.0",
      "resolved": "https://registry.npmjs.org/cli-width/-/cli-width-2.1.0.tgz",
      "dev": true
    },
    "cliui": {
      "version": "2.1.0",
      "from": "cliui@>=2.1.0 <3.0.0",
      "resolved": "https://registry.npmjs.org/cliui/-/cliui-2.1.0.tgz",
      "dev": true,
      "optional": true,
      "dependencies": {
        "wordwrap": {
          "version": "0.0.2",
          "from": "wordwrap@0.0.2",
          "resolved": "https://registry.npmjs.org/wordwrap/-/wordwrap-0.0.2.tgz",
          "dev": true,
          "optional": true
        }
      }
    },
    "clone": {
      "version": "1.0.2",
      "from": "clone@>=1.0.0 <2.0.0",
      "resolved": "https://registry.npmjs.org/clone/-/clone-1.0.2.tgz",
      "dev": true
    },
    "clone-stats": {
      "version": "0.0.1",
      "from": "clone-stats@>=0.0.1 <0.0.2",
      "resolved": "https://registry.npmjs.org/clone-stats/-/clone-stats-0.0.1.tgz",
      "dev": true
    },
    "co": {
      "version": "4.6.0",
      "from": "co@>=4.6.0 <5.0.0",
      "resolved": "https://registry.npmjs.org/co/-/co-4.6.0.tgz",
      "dev": true
    },
    "code-point-at": {
      "version": "1.1.0",
      "from": "code-point-at@>=1.0.0 <2.0.0",
      "resolved": "https://registry.npmjs.org/code-point-at/-/code-point-at-1.1.0.tgz",
      "dev": true
    },
    "codeclimate-test-reporter": {
      "version": "0.4.1",
      "from": "codeclimate-test-reporter@>=0.4.0 <0.5.0",
      "resolved": "https://registry.npmjs.org/codeclimate-test-reporter/-/codeclimate-test-reporter-0.4.1.tgz",
      "dev": true
    },
    "codecov": {
      "version": "1.0.1",
      "from": "codecov@>=1.0.1 <2.0.0",
      "resolved": "https://registry.npmjs.org/codecov/-/codecov-1.0.1.tgz",
      "dev": true
    },
    "combined-stream": {
      "version": "1.0.5",
      "from": "combined-stream@>=1.0.5 <1.1.0",
      "resolved": "https://registry.npmjs.org/combined-stream/-/combined-stream-1.0.5.tgz",
      "dev": true
    },
    "commander": {
      "version": "2.9.0",
      "from": "commander@2.9.0",
      "resolved": "https://registry.npmjs.org/commander/-/commander-2.9.0.tgz",
      "dev": true
    },
    "component-emitter": {
      "version": "1.2.1",
      "from": "component-emitter@>=1.2.0 <2.0.0",
      "resolved": "https://registry.npmjs.org/component-emitter/-/component-emitter-1.2.1.tgz",
      "dev": true
    },
    "concat-map": {
      "version": "0.0.1",
      "from": "concat-map@0.0.1",
      "resolved": "https://registry.npmjs.org/concat-map/-/concat-map-0.0.1.tgz",
      "dev": true
    },
    "concat-stream": {
      "version": "1.6.0",
      "from": "concat-stream@>=1.5.2 <2.0.0",
      "resolved": "https://registry.npmjs.org/concat-stream/-/concat-stream-1.6.0.tgz",
      "dependencies": {
        "readable-stream": {
          "version": "2.2.6",
          "from": "readable-stream@>=2.2.2 <3.0.0",
          "resolved": "https://registry.npmjs.org/readable-stream/-/readable-stream-2.2.6.tgz"
        }
      }
    },
    "config-chain": {
      "version": "1.1.11",
      "from": "config-chain@>=1.1.5 <1.2.0",
      "resolved": "https://registry.npmjs.org/config-chain/-/config-chain-1.1.11.tgz",
      "dev": true
>>>>>>> 044cf2e4
    },
    "connect": {
      "version": "3.6.0",
      "from": "connect@3.6.0",
      "resolved": "https://registry.npmjs.org/connect/-/connect-3.6.0.tgz",
      "dependencies": {
        "finalhandler": {
          "version": "1.0.0",
          "from": "finalhandler@1.0.0",
          "resolved": "https://registry.npmjs.org/finalhandler/-/finalhandler-1.0.0.tgz"
        }
      }
    },
    "content-disposition": {
      "version": "0.5.2",
      "from": "content-disposition@0.5.2",
      "resolved": "https://registry.npmjs.org/content-disposition/-/content-disposition-0.5.2.tgz"
    },
    "content-security-policy-builder": {
      "version": "1.1.0",
      "from": "content-security-policy-builder@1.1.0",
      "resolved": "https://registry.npmjs.org/content-security-policy-builder/-/content-security-policy-builder-1.1.0.tgz"
    },
    "content-type": {
      "version": "1.0.2",
      "from": "content-type@>=1.0.2 <1.1.0",
      "resolved": "https://registry.npmjs.org/content-type/-/content-type-1.0.2.tgz"
    },
    "cookie": {
      "version": "0.3.1",
      "from": "cookie@0.3.1",
      "resolved": "https://registry.npmjs.org/cookie/-/cookie-0.3.1.tgz"
    },
    "cookie-signature": {
      "version": "1.0.6",
      "from": "cookie-signature@1.0.6",
      "resolved": "https://registry.npmjs.org/cookie-signature/-/cookie-signature-1.0.6.tgz"
    },
    "cookiejar": {
      "version": "2.1.0",
      "from": "cookiejar@>=2.0.6 <3.0.0",
      "resolved": "https://registry.npmjs.org/cookiejar/-/cookiejar-2.1.0.tgz",
      "dev": true
    },
    "core-util-is": {
      "version": "1.0.2",
      "from": "core-util-is@1.0.2",
      "resolved": "https://registry.npmjs.org/core-util-is/-/core-util-is-1.0.2.tgz"
    },
    "cors": {
      "version": "2.8.1",
      "from": "cors@>=2.8.1 <3.0.0",
      "resolved": "https://registry.npmjs.org/cors/-/cors-2.8.1.tgz"
    },
    "cross-env": {
      "version": "3.2.4",
      "from": "cross-env@>=3.1.2 <4.0.0",
      "resolved": "https://registry.npmjs.org/cross-env/-/cross-env-3.2.4.tgz"
    },
    "cross-spawn": {
      "version": "5.1.0",
      "from": "cross-spawn@>=5.1.0 <6.0.0",
      "resolved": "https://registry.npmjs.org/cross-spawn/-/cross-spawn-5.1.0.tgz"
    },
    "cryptiles": {
      "version": "2.0.5",
      "from": "cryptiles@>=2.0.0 <3.0.0",
      "resolved": "https://registry.npmjs.org/cryptiles/-/cryptiles-2.0.5.tgz",
      "dev": true
    },
    "crypto-browserify": {
      "version": "1.0.9",
      "from": "crypto-browserify@1.0.9",
      "resolved": "https://registry.npmjs.org/crypto-browserify/-/crypto-browserify-1.0.9.tgz"
    },
    "d": {
      "version": "1.0.0",
      "from": "d@>=1.0.0 <2.0.0",
      "resolved": "https://registry.npmjs.org/d/-/d-1.0.0.tgz",
      "dev": true
    },
    "dashdash": {
      "version": "1.14.1",
      "from": "dashdash@>=1.12.0 <2.0.0",
      "resolved": "https://registry.npmjs.org/dashdash/-/dashdash-1.14.1.tgz",
      "dev": true,
      "dependencies": {
        "assert-plus": {
          "version": "1.0.0",
          "from": "assert-plus@>=1.0.0 <2.0.0",
          "resolved": "https://registry.npmjs.org/assert-plus/-/assert-plus-1.0.0.tgz",
          "dev": true
        }
      }
    },
    "dasherize": {
      "version": "2.0.0",
      "from": "dasherize@2.0.0",
      "resolved": "https://registry.npmjs.org/dasherize/-/dasherize-2.0.0.tgz"
    },
    "dashify": {
      "version": "0.2.2",
      "from": "dashify@>=0.2.0 <0.3.0",
      "resolved": "https://registry.npmjs.org/dashify/-/dashify-0.2.2.tgz"
    },
    "dateformat": {
      "version": "2.0.0",
      "from": "dateformat@>=2.0.0 <3.0.0",
      "resolved": "https://registry.npmjs.org/dateformat/-/dateformat-2.0.0.tgz",
      "dev": true
    },
    "debug": {
      "version": "2.6.3",
      "from": "debug@>=2.2.0 <3.0.0",
      "resolved": "https://registry.npmjs.org/debug/-/debug-2.6.3.tgz",
      "dependencies": {
        "ms": {
          "version": "0.7.2",
          "from": "ms@0.7.2",
          "resolved": "https://registry.npmjs.org/ms/-/ms-0.7.2.tgz"
        }
      }
    },
<<<<<<< HEAD
    "deep-extend": {
      "version": "0.4.1",
      "from": "deep-extend@>=0.4.0 <0.5.0",
      "resolved": "https://registry.npmjs.org/deep-extend/-/deep-extend-0.4.1.tgz"
=======
    "decamelize": {
      "version": "1.2.0",
      "from": "decamelize@>=1.0.0 <2.0.0",
      "resolved": "https://registry.npmjs.org/decamelize/-/decamelize-1.2.0.tgz",
      "dev": true
    },
    "deep-eql": {
      "version": "0.1.3",
      "from": "deep-eql@>=0.1.3 <0.2.0",
      "resolved": "https://registry.npmjs.org/deep-eql/-/deep-eql-0.1.3.tgz",
      "dev": true,
      "dependencies": {
        "type-detect": {
          "version": "0.1.1",
          "from": "type-detect@0.1.1",
          "resolved": "https://registry.npmjs.org/type-detect/-/type-detect-0.1.1.tgz",
          "dev": true
        }
      }
    },
    "deep-is": {
      "version": "0.1.3",
      "from": "deep-is@>=0.1.3 <0.2.0",
      "resolved": "https://registry.npmjs.org/deep-is/-/deep-is-0.1.3.tgz",
      "dev": true
    },
    "defaults": {
      "version": "1.0.3",
      "from": "defaults@>=1.0.0 <2.0.0",
      "resolved": "https://registry.npmjs.org/defaults/-/defaults-1.0.3.tgz",
      "dev": true
    },
    "del": {
      "version": "2.2.2",
      "from": "del@>=2.0.2 <3.0.0",
      "resolved": "https://registry.npmjs.org/del/-/del-2.2.2.tgz",
      "dev": true,
      "dependencies": {
        "rimraf": {
          "version": "2.6.1",
          "from": "rimraf@>=2.2.8 <3.0.0",
          "resolved": "https://registry.npmjs.org/rimraf/-/rimraf-2.6.1.tgz",
          "dev": true
        }
      }
    },
    "delayed-stream": {
      "version": "1.0.0",
      "from": "delayed-stream@>=1.0.0 <1.1.0",
      "resolved": "https://registry.npmjs.org/delayed-stream/-/delayed-stream-1.0.0.tgz",
      "dev": true
>>>>>>> 044cf2e4
    },
    "depd": {
      "version": "1.1.0",
      "from": "depd@>=1.1.0 <1.2.0",
      "resolved": "https://registry.npmjs.org/depd/-/depd-1.1.0.tgz"
    },
<<<<<<< HEAD
    "deref": {
      "version": "0.6.4",
      "from": "deref@>=0.6.4 <0.7.0",
      "resolved": "https://registry.npmjs.org/deref/-/deref-0.6.4.tgz"
=======
    "deprecated": {
      "version": "0.0.1",
      "from": "deprecated@>=0.0.1 <0.0.2",
      "resolved": "https://registry.npmjs.org/deprecated/-/deprecated-0.0.1.tgz",
      "dev": true
>>>>>>> 044cf2e4
    },
    "destroy": {
      "version": "1.0.4",
      "from": "destroy@>=1.0.4 <1.1.0",
      "resolved": "https://registry.npmjs.org/destroy/-/destroy-1.0.4.tgz"
    },
<<<<<<< HEAD
    "discontinuous-range": {
      "version": "1.0.0",
      "from": "discontinuous-range@1.0.0",
      "resolved": "https://registry.npmjs.org/discontinuous-range/-/discontinuous-range-1.0.0.tgz"
=======
    "detect-file": {
      "version": "0.1.0",
      "from": "detect-file@>=0.1.0 <0.2.0",
      "resolved": "https://registry.npmjs.org/detect-file/-/detect-file-0.1.0.tgz",
      "dev": true
    },
    "dicer": {
      "version": "0.2.5",
      "from": "dicer@0.2.5",
      "resolved": "https://registry.npmjs.org/dicer/-/dicer-0.2.5.tgz",
      "dependencies": {
        "isarray": {
          "version": "0.0.1",
          "from": "isarray@0.0.1",
          "resolved": "https://registry.npmjs.org/isarray/-/isarray-0.0.1.tgz"
        },
        "readable-stream": {
          "version": "1.1.14",
          "from": "readable-stream@1.1.x",
          "resolved": "https://registry.npmjs.org/readable-stream/-/readable-stream-1.1.14.tgz"
        }
      }
    },
    "diff": {
      "version": "1.4.0",
      "from": "diff@1.4.0",
      "resolved": "https://registry.npmjs.org/diff/-/diff-1.4.0.tgz",
      "dev": true
>>>>>>> 044cf2e4
    },
    "dns-prefetch-control": {
      "version": "0.1.0",
      "from": "dns-prefetch-control@0.1.0",
      "resolved": "https://registry.npmjs.org/dns-prefetch-control/-/dns-prefetch-control-0.1.0.tgz"
    },
    "doctrine": {
      "version": "2.0.0",
      "from": "doctrine@>=2.0.0 <3.0.0",
      "resolved": "https://registry.npmjs.org/doctrine/-/doctrine-2.0.0.tgz",
      "dev": true
    },
    "dont-sniff-mimetype": {
      "version": "1.0.0",
      "from": "dont-sniff-mimetype@1.0.0",
      "resolved": "https://registry.npmjs.org/dont-sniff-mimetype/-/dont-sniff-mimetype-1.0.0.tgz"
    },
    "dotenv": {
      "version": "4.0.0",
      "from": "dotenv@>=4.0.0 <5.0.0",
      "resolved": "https://registry.npmjs.org/dotenv/-/dotenv-4.0.0.tgz"
    },
    "dottie": {
      "version": "1.1.1",
      "from": "dottie@>=1.0.0 <2.0.0",
      "resolved": "https://registry.npmjs.org/dottie/-/dottie-1.1.1.tgz"
    },
    "duplexer2": {
      "version": "0.0.2",
      "from": "duplexer2@0.0.2",
      "resolved": "https://registry.npmjs.org/duplexer2/-/duplexer2-0.0.2.tgz",
      "dev": true,
      "dependencies": {
        "isarray": {
          "version": "0.0.1",
          "from": "isarray@0.0.1",
          "resolved": "https://registry.npmjs.org/isarray/-/isarray-0.0.1.tgz",
          "dev": true
        },
        "readable-stream": {
          "version": "1.1.14",
          "from": "readable-stream@>=1.1.9 <1.2.0",
          "resolved": "https://registry.npmjs.org/readable-stream/-/readable-stream-1.1.14.tgz",
          "dev": true
        }
      }
    },
    "ecc-jsbn": {
      "version": "0.1.1",
      "from": "ecc-jsbn@>=0.1.1 <0.2.0",
      "resolved": "https://registry.npmjs.org/ecc-jsbn/-/ecc-jsbn-0.1.1.tgz",
      "dev": true,
      "optional": true
    },
    "ecdsa-sig-formatter": {
      "version": "1.0.9",
      "from": "ecdsa-sig-formatter@1.0.9",
      "resolved": "https://registry.npmjs.org/ecdsa-sig-formatter/-/ecdsa-sig-formatter-1.0.9.tgz"
    },
    "editorconfig": {
      "version": "0.13.2",
      "from": "editorconfig@>=0.13.2 <0.14.0",
      "resolved": "https://registry.npmjs.org/editorconfig/-/editorconfig-0.13.2.tgz",
      "dev": true,
      "dependencies": {
        "lru-cache": {
          "version": "3.2.0",
          "from": "lru-cache@>=3.2.0 <4.0.0",
          "resolved": "https://registry.npmjs.org/lru-cache/-/lru-cache-3.2.0.tgz",
          "dev": true
        }
      }
    },
    "ee-first": {
      "version": "1.1.1",
      "from": "ee-first@1.1.1",
      "resolved": "https://registry.npmjs.org/ee-first/-/ee-first-1.1.1.tgz"
    },
    "encodeurl": {
      "version": "1.0.1",
      "from": "encodeurl@>=1.0.1 <1.1.0",
      "resolved": "https://registry.npmjs.org/encodeurl/-/encodeurl-1.0.1.tgz"
    },
    "end-of-stream": {
      "version": "0.1.5",
      "from": "end-of-stream@>=0.1.5 <0.2.0",
      "resolved": "https://registry.npmjs.org/end-of-stream/-/end-of-stream-0.1.5.tgz",
      "dev": true,
      "dependencies": {
        "once": {
          "version": "1.3.3",
          "from": "once@>=1.3.0 <1.4.0",
          "resolved": "https://registry.npmjs.org/once/-/once-1.3.3.tgz",
          "dev": true
        }
      }
    },
    "error-ex": {
      "version": "1.3.1",
      "from": "error-ex@>=1.2.0 <2.0.0",
      "resolved": "https://registry.npmjs.org/error-ex/-/error-ex-1.3.1.tgz",
      "dev": true
    },
    "es5-ext": {
      "version": "0.10.15",
      "from": "es5-ext@>=0.10.14 <0.11.0",
      "resolved": "https://registry.npmjs.org/es5-ext/-/es5-ext-0.10.15.tgz",
      "dev": true
    },
    "es6-iterator": {
      "version": "2.0.1",
      "from": "es6-iterator@>=2.0.1 <2.1.0",
      "resolved": "https://registry.npmjs.org/es6-iterator/-/es6-iterator-2.0.1.tgz",
      "dev": true
    },
    "es6-map": {
      "version": "0.1.5",
      "from": "es6-map@>=0.1.3 <0.2.0",
      "resolved": "https://registry.npmjs.org/es6-map/-/es6-map-0.1.5.tgz",
      "dev": true
    },
    "es6-set": {
      "version": "0.1.5",
      "from": "es6-set@>=0.1.5 <0.2.0",
      "resolved": "https://registry.npmjs.org/es6-set/-/es6-set-0.1.5.tgz",
      "dev": true
    },
    "es6-symbol": {
      "version": "3.1.1",
      "from": "es6-symbol@>=3.1.1 <3.2.0",
      "resolved": "https://registry.npmjs.org/es6-symbol/-/es6-symbol-3.1.1.tgz",
      "dev": true
    },
    "es6-weak-map": {
      "version": "2.0.2",
      "from": "es6-weak-map@>=2.0.1 <3.0.0",
      "resolved": "https://registry.npmjs.org/es6-weak-map/-/es6-weak-map-2.0.2.tgz",
      "dev": true
    },
    "escape-html": {
      "version": "1.0.3",
      "from": "escape-html@>=1.0.3 <1.1.0",
      "resolved": "https://registry.npmjs.org/escape-html/-/escape-html-1.0.3.tgz"
    },
    "escape-string-regexp": {
      "version": "1.0.5",
      "from": "escape-string-regexp@>=1.0.2 <2.0.0",
      "resolved": "https://registry.npmjs.org/escape-string-regexp/-/escape-string-regexp-1.0.5.tgz",
      "dev": true
    },
    "escodegen": {
      "version": "1.8.1",
      "from": "escodegen@>=1.8.0 <1.9.0",
      "resolved": "https://registry.npmjs.org/escodegen/-/escodegen-1.8.1.tgz",
      "dev": true,
      "dependencies": {
        "esprima": {
          "version": "2.7.3",
          "from": "esprima@>=2.7.1 <3.0.0",
          "resolved": "https://registry.npmjs.org/esprima/-/esprima-2.7.3.tgz",
          "dev": true
        },
        "estraverse": {
          "version": "1.9.3",
          "from": "estraverse@>=1.9.1 <2.0.0",
          "resolved": "https://registry.npmjs.org/estraverse/-/estraverse-1.9.3.tgz",
          "dev": true
        }
      }
    },
    "escope": {
      "version": "3.6.0",
      "from": "escope@>=3.6.0 <4.0.0",
      "resolved": "https://registry.npmjs.org/escope/-/escope-3.6.0.tgz",
      "dev": true
    },
    "eslint": {
      "version": "3.18.0",
      "from": "eslint@>=3.16.1 <4.0.0",
      "resolved": "https://registry.npmjs.org/eslint/-/eslint-3.18.0.tgz",
      "dev": true
    },
    "espree": {
      "version": "3.4.0",
      "from": "espree@>=3.4.0 <4.0.0",
      "resolved": "https://registry.npmjs.org/espree/-/espree-3.4.0.tgz",
      "dev": true
    },
    "esprima": {
      "version": "3.1.3",
      "from": "esprima@>=3.1.1 <4.0.0",
      "resolved": "https://registry.npmjs.org/esprima/-/esprima-3.1.3.tgz",
      "dev": true
    },
    "esquery": {
      "version": "1.0.0",
      "from": "esquery@>=1.0.0 <2.0.0",
      "resolved": "https://registry.npmjs.org/esquery/-/esquery-1.0.0.tgz",
      "dev": true
    },
    "esrecurse": {
      "version": "4.1.0",
      "from": "esrecurse@>=4.1.0 <5.0.0",
      "resolved": "https://registry.npmjs.org/esrecurse/-/esrecurse-4.1.0.tgz",
      "dev": true,
      "dependencies": {
        "estraverse": {
          "version": "4.1.1",
          "from": "estraverse@>=4.1.0 <4.2.0",
          "resolved": "https://registry.npmjs.org/estraverse/-/estraverse-4.1.1.tgz",
          "dev": true
        }
      }
    },
    "estraverse": {
      "version": "4.2.0",
      "from": "estraverse@>=4.2.0 <5.0.0",
      "resolved": "https://registry.npmjs.org/estraverse/-/estraverse-4.2.0.tgz",
      "dev": true
    },
    "esutils": {
      "version": "2.0.2",
      "from": "esutils@>=2.0.2 <3.0.0",
      "resolved": "https://registry.npmjs.org/esutils/-/esutils-2.0.2.tgz",
      "dev": true
    },
    "etag": {
      "version": "1.8.0",
      "from": "etag@>=1.8.0 <1.9.0",
      "resolved": "https://registry.npmjs.org/etag/-/etag-1.8.0.tgz"
    },
    "event-emitter": {
      "version": "0.3.5",
      "from": "event-emitter@>=0.3.5 <0.4.0",
      "resolved": "https://registry.npmjs.org/event-emitter/-/event-emitter-0.3.5.tgz",
      "dev": true
    },
    "execSync": {
      "version": "1.0.2",
      "from": "execSync@1.0.2",
      "resolved": "https://registry.npmjs.org/execSync/-/execSync-1.0.2.tgz",
      "dev": true
    },
    "exit-hook": {
      "version": "1.1.1",
      "from": "exit-hook@>=1.0.0 <2.0.0",
      "resolved": "https://registry.npmjs.org/exit-hook/-/exit-hook-1.1.1.tgz",
      "dev": true
    },
    "expand-brackets": {
      "version": "0.1.5",
      "from": "expand-brackets@>=0.1.4 <0.2.0",
      "resolved": "https://registry.npmjs.org/expand-brackets/-/expand-brackets-0.1.5.tgz",
      "dev": true
    },
    "expand-range": {
      "version": "1.8.2",
      "from": "expand-range@>=1.8.1 <2.0.0",
      "resolved": "https://registry.npmjs.org/expand-range/-/expand-range-1.8.2.tgz",
      "dev": true
    },
    "expand-tilde": {
      "version": "1.2.2",
      "from": "expand-tilde@>=1.2.2 <2.0.0",
      "resolved": "https://registry.npmjs.org/expand-tilde/-/expand-tilde-1.2.2.tgz",
      "dev": true
    },
    "express": {
      "version": "4.15.2",
      "from": "express@>=4.15.2 <5.0.0",
      "resolved": "https://registry.npmjs.org/express/-/express-4.15.2.tgz"
    },
    "faker": {
      "version": "3.0.1",
      "from": "faker@3.0.1",
      "resolved": "https://registry.npmjs.org/faker/-/faker-3.0.1.tgz"
    },
    "extend": {
      "version": "3.0.0",
      "from": "extend@>=3.0.0 <3.1.0",
      "resolved": "https://registry.npmjs.org/extend/-/extend-3.0.0.tgz",
      "dev": true
    },
    "extglob": {
      "version": "0.3.2",
      "from": "extglob@>=0.3.1 <0.4.0",
      "resolved": "https://registry.npmjs.org/extglob/-/extglob-0.3.2.tgz",
      "dev": true
    },
    "extsprintf": {
      "version": "1.0.2",
      "from": "extsprintf@1.0.2",
      "resolved": "https://registry.npmjs.org/extsprintf/-/extsprintf-1.0.2.tgz",
      "dev": true
    },
    "faker": {
      "version": "3.1.0",
      "from": "faker@>=3.0.0 <4.0.0",
      "resolved": "https://registry.npmjs.org/faker/-/faker-3.1.0.tgz",
      "dev": true
    },
    "fancy-log": {
      "version": "1.3.0",
      "from": "fancy-log@>=1.1.0 <2.0.0",
      "resolved": "https://registry.npmjs.org/fancy-log/-/fancy-log-1.3.0.tgz",
      "dev": true
    },
    "fast-levenshtein": {
      "version": "2.0.6",
      "from": "fast-levenshtein@>=2.0.4 <2.1.0",
      "resolved": "https://registry.npmjs.org/fast-levenshtein/-/fast-levenshtein-2.0.6.tgz",
      "dev": true
    },
    "figures": {
      "version": "1.7.0",
      "from": "figures@>=1.3.5 <2.0.0",
      "resolved": "https://registry.npmjs.org/figures/-/figures-1.7.0.tgz",
      "dev": true
    },
    "file-entry-cache": {
      "version": "2.0.0",
      "from": "file-entry-cache@>=2.0.0 <3.0.0",
      "resolved": "https://registry.npmjs.org/file-entry-cache/-/file-entry-cache-2.0.0.tgz",
      "dev": true
    },
    "file-stream-rotator": {
      "version": "0.1.0",
      "from": "file-stream-rotator@>=0.1.0 <0.2.0",
      "resolved": "https://registry.npmjs.org/file-stream-rotator/-/file-stream-rotator-0.1.0.tgz"
    },
    "filename-regex": {
      "version": "2.0.0",
      "from": "filename-regex@>=2.0.0 <3.0.0",
      "resolved": "https://registry.npmjs.org/filename-regex/-/filename-regex-2.0.0.tgz",
      "dev": true
    },
    "fill-range": {
      "version": "2.2.3",
      "from": "fill-range@>=2.1.0 <3.0.0",
      "resolved": "https://registry.npmjs.org/fill-range/-/fill-range-2.2.3.tgz",
      "dev": true
    },
    "finalhandler": {
      "version": "1.0.1",
      "from": "finalhandler@>=1.0.0 <1.1.0",
      "resolved": "https://registry.npmjs.org/finalhandler/-/finalhandler-1.0.1.tgz",
      "dependencies": {
        "debug": {
          "version": "2.6.3",
          "from": "debug@2.6.3",
          "resolved": "https://registry.npmjs.org/debug/-/debug-2.6.3.tgz"
        }
      }
    },
    "find-index": {
      "version": "0.1.1",
      "from": "find-index@>=0.1.1 <0.2.0",
      "resolved": "https://registry.npmjs.org/find-index/-/find-index-0.1.1.tgz",
      "dev": true
    },
    "find-up": {
      "version": "1.1.2",
      "from": "find-up@>=1.0.0 <2.0.0",
      "resolved": "https://registry.npmjs.org/find-up/-/find-up-1.1.2.tgz",
      "dev": true
    },
    "findup-sync": {
      "version": "0.4.3",
      "from": "findup-sync@>=0.4.0 <0.5.0",
      "resolved": "https://registry.npmjs.org/findup-sync/-/findup-sync-0.4.3.tgz",
      "dev": true
    },
    "fined": {
      "version": "1.0.2",
      "from": "fined@>=1.0.1 <2.0.0",
      "resolved": "https://registry.npmjs.org/fined/-/fined-1.0.2.tgz",
      "dev": true
    },
    "first-chunk-stream": {
      "version": "1.0.0",
      "from": "first-chunk-stream@>=1.0.0 <2.0.0",
      "resolved": "https://registry.npmjs.org/first-chunk-stream/-/first-chunk-stream-1.0.0.tgz",
      "dev": true
    },
    "flagged-respawn": {
      "version": "0.3.2",
      "from": "flagged-respawn@>=0.3.2 <0.4.0",
      "resolved": "https://registry.npmjs.org/flagged-respawn/-/flagged-respawn-0.3.2.tgz",
      "dev": true
    },
    "flat-cache": {
      "version": "1.2.2",
      "from": "flat-cache@>=1.2.1 <2.0.0",
      "resolved": "https://registry.npmjs.org/flat-cache/-/flat-cache-1.2.2.tgz",
      "dev": true,
      "dependencies": {
        "graceful-fs": {
          "version": "4.1.11",
          "from": "graceful-fs@>=4.1.2 <5.0.0",
          "resolved": "https://registry.npmjs.org/graceful-fs/-/graceful-fs-4.1.11.tgz",
          "dev": true
        }
      }
    },
    "for-in": {
      "version": "1.0.2",
      "from": "for-in@>=1.0.1 <2.0.0",
      "resolved": "https://registry.npmjs.org/for-in/-/for-in-1.0.2.tgz",
      "dev": true
    },
    "for-own": {
      "version": "0.1.5",
      "from": "for-own@>=0.1.4 <0.2.0",
      "resolved": "https://registry.npmjs.org/for-own/-/for-own-0.1.5.tgz",
      "dev": true
    },
    "forever-agent": {
      "version": "0.6.1",
      "from": "forever-agent@>=0.6.1 <0.7.0",
      "resolved": "https://registry.npmjs.org/forever-agent/-/forever-agent-0.6.1.tgz",
      "dev": true
    },
    "form-data": {
      "version": "1.0.1",
      "from": "form-data@>=1.0.0-rc4 <1.1.0",
      "resolved": "https://registry.npmjs.org/form-data/-/form-data-1.0.1.tgz",
      "dev": true,
      "dependencies": {
        "async": {
          "version": "2.2.0",
          "from": "async@>=2.0.1 <3.0.0",
          "resolved": "https://registry.npmjs.org/async/-/async-2.2.0.tgz",
          "dev": true
        }
      }
    },
    "formidable": {
      "version": "1.1.1",
      "from": "formidable@>=1.1.1 <2.0.0",
      "resolved": "https://registry.npmjs.org/formidable/-/formidable-1.1.1.tgz",
      "dev": true
    },
    "forwarded": {
      "version": "0.1.0",
      "from": "forwarded@>=0.1.0 <0.2.0",
      "resolved": "https://registry.npmjs.org/forwarded/-/forwarded-0.1.0.tgz"
    },
    "frameguard": {
      "version": "3.0.0",
      "from": "frameguard@3.0.0",
      "resolved": "https://registry.npmjs.org/frameguard/-/frameguard-3.0.0.tgz"
    },
    "fresh": {
      "version": "0.5.0",
      "from": "fresh@0.5.0",
      "resolved": "https://registry.npmjs.org/fresh/-/fresh-0.5.0.tgz"
    },
    "fs-exists-sync": {
      "version": "0.1.0",
      "from": "fs-exists-sync@>=0.1.0 <0.2.0",
      "resolved": "https://registry.npmjs.org/fs-exists-sync/-/fs-exists-sync-0.1.0.tgz",
      "dev": true
    },
    "fs-extra": {
      "version": "2.1.2",
      "from": "fs-extra@>=2.0.0 <3.0.0",
      "resolved": "https://registry.npmjs.org/fs-extra/-/fs-extra-2.1.2.tgz",
      "dev": true,
      "dependencies": {
        "graceful-fs": {
          "version": "4.1.11",
          "from": "graceful-fs@>=4.1.2 <5.0.0",
          "resolved": "https://registry.npmjs.org/graceful-fs/-/graceful-fs-4.1.11.tgz",
          "dev": true
        }
      }
    },
    "fs.realpath": {
      "version": "1.0.0",
      "from": "fs.realpath@>=1.0.0 <2.0.0",
      "resolved": "https://registry.npmjs.org/fs.realpath/-/fs.realpath-1.0.0.tgz",
      "dev": true
    },
    "gaze": {
      "version": "0.5.2",
      "from": "gaze@>=0.5.1 <0.6.0",
      "resolved": "https://registry.npmjs.org/gaze/-/gaze-0.5.2.tgz",
      "dev": true
    },
    "generate-function": {
      "version": "2.0.0",
      "from": "generate-function@>=2.0.0 <3.0.0",
      "resolved": "https://registry.npmjs.org/generate-function/-/generate-function-2.0.0.tgz",
      "dev": true
    },
    "generate-object-property": {
      "version": "1.2.0",
      "from": "generate-object-property@>=1.1.0 <2.0.0",
      "resolved": "https://registry.npmjs.org/generate-object-property/-/generate-object-property-1.2.0.tgz",
      "dev": true
    },
    "generic-pool": {
      "version": "2.4.2",
      "from": "generic-pool@2.4.2",
      "resolved": "https://registry.npmjs.org/generic-pool/-/generic-pool-2.4.2.tgz"
    },
    "getpass": {
      "version": "0.1.6",
      "from": "getpass@>=0.1.1 <0.2.0",
      "resolved": "https://registry.npmjs.org/getpass/-/getpass-0.1.6.tgz",
      "dev": true,
      "dependencies": {
        "assert-plus": {
          "version": "1.0.0",
          "from": "assert-plus@>=1.0.0 <2.0.0",
          "resolved": "https://registry.npmjs.org/assert-plus/-/assert-plus-1.0.0.tgz",
          "dev": true
        }
      }
    },
    "glob": {
      "version": "7.1.1",
      "from": "glob@>=7.0.3 <8.0.0",
      "resolved": "https://registry.npmjs.org/glob/-/glob-7.1.1.tgz",
      "dev": true
    },
    "glob-base": {
      "version": "0.3.0",
      "from": "glob-base@>=0.3.0 <0.4.0",
      "resolved": "https://registry.npmjs.org/glob-base/-/glob-base-0.3.0.tgz",
      "dev": true
    },
    "glob-parent": {
      "version": "2.0.0",
      "from": "glob-parent@>=2.0.0 <3.0.0",
      "resolved": "https://registry.npmjs.org/glob-parent/-/glob-parent-2.0.0.tgz",
      "dev": true
    },
    "glob-stream": {
      "version": "3.1.18",
      "from": "glob-stream@>=3.1.5 <4.0.0",
      "resolved": "https://registry.npmjs.org/glob-stream/-/glob-stream-3.1.18.tgz",
      "dev": true,
      "dependencies": {
        "glob": {
          "version": "4.5.3",
          "from": "glob@>=4.3.1 <5.0.0",
          "resolved": "https://registry.npmjs.org/glob/-/glob-4.5.3.tgz",
          "dev": true
        },
        "isarray": {
          "version": "0.0.1",
          "from": "isarray@0.0.1",
          "resolved": "https://registry.npmjs.org/isarray/-/isarray-0.0.1.tgz",
          "dev": true
        },
        "minimatch": {
          "version": "2.0.10",
          "from": "minimatch@>=2.0.1 <3.0.0",
          "resolved": "https://registry.npmjs.org/minimatch/-/minimatch-2.0.10.tgz",
          "dev": true
        },
        "readable-stream": {
          "version": "1.0.34",
          "from": "readable-stream@>=1.0.33-1 <1.1.0-0",
          "resolved": "https://registry.npmjs.org/readable-stream/-/readable-stream-1.0.34.tgz",
          "dev": true
        },
        "through2": {
          "version": "0.6.5",
          "from": "through2@>=0.6.1 <0.7.0",
          "resolved": "https://registry.npmjs.org/through2/-/through2-0.6.5.tgz",
          "dev": true
        }
      }
    },
    "glob-watcher": {
      "version": "0.0.6",
      "from": "glob-watcher@>=0.0.6 <0.0.7",
      "resolved": "https://registry.npmjs.org/glob-watcher/-/glob-watcher-0.0.6.tgz",
      "dev": true
    },
    "glob2base": {
      "version": "0.0.12",
      "from": "glob2base@>=0.0.12 <0.0.13",
      "resolved": "https://registry.npmjs.org/glob2base/-/glob2base-0.0.12.tgz",
      "dev": true
    },
    "global-modules": {
      "version": "0.2.3",
      "from": "global-modules@>=0.2.3 <0.3.0",
      "resolved": "https://registry.npmjs.org/global-modules/-/global-modules-0.2.3.tgz",
      "dev": true,
      "dependencies": {
        "is-windows": {
          "version": "0.2.0",
          "from": "is-windows@>=0.2.0 <0.3.0",
          "resolved": "https://registry.npmjs.org/is-windows/-/is-windows-0.2.0.tgz",
          "dev": true
        }
      }
    },
    "global-prefix": {
      "version": "0.1.5",
      "from": "global-prefix@>=0.1.4 <0.2.0",
      "resolved": "https://registry.npmjs.org/global-prefix/-/global-prefix-0.1.5.tgz",
      "dev": true,
      "dependencies": {
        "is-windows": {
          "version": "0.2.0",
          "from": "is-windows@^0.2.0",
          "resolved": "https://registry.npmjs.org/is-windows/-/is-windows-0.2.0.tgz",
          "dev": true
        }
      }
    },
    "globals": {
      "version": "9.17.0",
      "from": "globals@>=9.14.0 <10.0.0",
      "resolved": "https://registry.npmjs.org/globals/-/globals-9.17.0.tgz",
      "dev": true
    },
    "globby": {
      "version": "5.0.0",
      "from": "globby@>=5.0.0 <6.0.0",
      "resolved": "https://registry.npmjs.org/globby/-/globby-5.0.0.tgz",
      "dev": true
    },
    "globule": {
      "version": "0.1.0",
      "from": "globule@>=0.1.0 <0.2.0",
      "resolved": "https://registry.npmjs.org/globule/-/globule-0.1.0.tgz",
      "dev": true,
      "dependencies": {
        "glob": {
          "version": "3.1.21",
          "from": "glob@>=3.1.21 <3.2.0",
          "resolved": "https://registry.npmjs.org/glob/-/glob-3.1.21.tgz",
          "dev": true
        },
        "inherits": {
          "version": "1.0.2",
          "from": "inherits@>=1.0.0 <2.0.0",
          "resolved": "https://registry.npmjs.org/inherits/-/inherits-1.0.2.tgz",
          "dev": true
        },
        "lodash": {
          "version": "1.0.2",
          "from": "lodash@>=1.0.1 <1.1.0",
          "resolved": "https://registry.npmjs.org/lodash/-/lodash-1.0.2.tgz",
          "dev": true
        },
        "lru-cache": {
          "version": "2.7.3",
          "from": "lru-cache@>=2.0.0 <3.0.0",
          "resolved": "https://registry.npmjs.org/lru-cache/-/lru-cache-2.7.3.tgz",
          "dev": true
        },
        "minimatch": {
          "version": "0.2.14",
          "from": "minimatch@>=0.2.11 <0.3.0",
          "resolved": "https://registry.npmjs.org/minimatch/-/minimatch-0.2.14.tgz",
          "dev": true
        }
      }
    },
    "glogg": {
      "version": "1.0.0",
      "from": "glogg@>=1.0.0 <2.0.0",
      "resolved": "https://registry.npmjs.org/glogg/-/glogg-1.0.0.tgz",
      "dev": true
    },
    "goodeggs-json-schema-validator": {
      "version": "3.3.0",
      "from": "goodeggs-json-schema-validator@>=3.1.0 <4.0.0",
      "resolved": "https://registry.npmjs.org/goodeggs-json-schema-validator/-/goodeggs-json-schema-validator-3.3.0.tgz",
      "dev": true
    },
    "graceful-fs": {
      "version": "1.2.3",
      "from": "graceful-fs@>=1.0.0 <2.0.0",
      "resolved": "https://registry.npmjs.org/graceful-fs/-/graceful-fs-1.2.3.tgz",
      "dev": true
    },
    "graceful-readlink": {
      "version": "1.0.1",
      "from": "graceful-readlink@>=1.0.0",
      "resolved": "https://registry.npmjs.org/graceful-readlink/-/graceful-readlink-1.0.1.tgz",
      "dev": true
    },
    "growl": {
      "version": "1.9.2",
      "from": "growl@1.9.2",
      "resolved": "https://registry.npmjs.org/growl/-/growl-1.9.2.tgz",
      "dev": true
    },
    "gulp": {
      "version": "3.9.1",
      "from": "gulp@>=3.9.1 <4.0.0",
      "resolved": "https://registry.npmjs.org/gulp/-/gulp-3.9.1.tgz",
      "dev": true,
      "dependencies": {
        "minimist": {
          "version": "1.2.0",
          "from": "minimist@>=1.1.0 <2.0.0",
          "resolved": "https://registry.npmjs.org/minimist/-/minimist-1.2.0.tgz",
          "dev": true
        }
      }
    },
    "gulp-help": {
      "version": "1.6.1",
      "from": "gulp-help@>=1.6.1 <1.7.0",
      "resolved": "https://registry.npmjs.org/gulp-help/-/gulp-help-1.6.1.tgz",
      "dev": true,
      "dependencies": {
        "object-assign": {
          "version": "3.0.0",
          "from": "object-assign@^3.0.0",
          "resolved": "https://registry.npmjs.org/object-assign/-/object-assign-3.0.0.tgz",
          "dev": true
        }
      }
    },
    "gulp-util": {
      "version": "3.0.8",
      "from": "gulp-util@>=3.0.0 <4.0.0",
      "resolved": "https://registry.npmjs.org/gulp-util/-/gulp-util-3.0.8.tgz",
      "dev": true,
      "dependencies": {
        "minimist": {
          "version": "1.2.0",
          "from": "minimist@^1.1.0",
          "resolved": "https://registry.npmjs.org/minimist/-/minimist-1.2.0.tgz",
          "dev": true
        },
        "object-assign": {
          "version": "3.0.0",
          "from": "object-assign@>=3.0.0 <4.0.0",
          "resolved": "https://registry.npmjs.org/object-assign/-/object-assign-3.0.0.tgz",
          "dev": true
        }
      }
    },
    "gulplog": {
      "version": "1.0.0",
      "from": "gulplog@>=1.0.0 <2.0.0",
      "resolved": "https://registry.npmjs.org/gulplog/-/gulplog-1.0.0.tgz",
      "dev": true
    },
    "handlebars": {
      "version": "4.0.6",
      "from": "handlebars@>=4.0.1 <5.0.0",
      "resolved": "https://registry.npmjs.org/handlebars/-/handlebars-4.0.6.tgz",
      "dev": true,
      "dependencies": {
        "source-map": {
          "version": "0.4.4",
          "from": "source-map@>=0.4.4 <0.5.0",
          "resolved": "https://registry.npmjs.org/source-map/-/source-map-0.4.4.tgz",
          "dev": true
        }
      }
    },
    "har-validator": {
      "version": "2.0.6",
      "from": "har-validator@>=2.0.6 <2.1.0",
      "resolved": "https://registry.npmjs.org/har-validator/-/har-validator-2.0.6.tgz",
      "dev": true
    },
    "has-ansi": {
      "version": "2.0.0",
      "from": "has-ansi@>=2.0.0 <3.0.0",
      "resolved": "https://registry.npmjs.org/has-ansi/-/has-ansi-2.0.0.tgz",
      "dev": true
    },
    "has-gulplog": {
      "version": "0.1.0",
      "from": "has-gulplog@>=0.1.0 <0.2.0",
      "resolved": "https://registry.npmjs.org/has-gulplog/-/has-gulplog-0.1.0.tgz",
      "dev": true
    },
    "hawk": {
      "version": "3.1.3",
      "from": "hawk@>=3.1.3 <3.2.0",
      "resolved": "https://registry.npmjs.org/hawk/-/hawk-3.1.3.tgz",
      "dev": true
    },
    "helmet": {
      "version": "3.5.0",
      "from": "helmet@>=3.4.1 <4.0.0",
      "resolved": "https://registry.npmjs.org/helmet/-/helmet-3.5.0.tgz"
    },
    "helmet-csp": {
      "version": "2.4.0",
      "from": "helmet-csp@2.4.0",
      "resolved": "https://registry.npmjs.org/helmet-csp/-/helmet-csp-2.4.0.tgz"
    },
    "hide-powered-by": {
      "version": "1.0.0",
      "from": "hide-powered-by@1.0.0",
      "resolved": "https://registry.npmjs.org/hide-powered-by/-/hide-powered-by-1.0.0.tgz"
    },
    "hoek": {
      "version": "2.16.3",
      "from": "hoek@>=2.0.0 <3.0.0",
      "resolved": "https://registry.npmjs.org/hoek/-/hoek-2.16.3.tgz"
    },
    "homedir-polyfill": {
      "version": "1.0.1",
      "from": "homedir-polyfill@>=1.0.0 <2.0.0",
      "resolved": "https://registry.npmjs.org/homedir-polyfill/-/homedir-polyfill-1.0.1.tgz",
      "dev": true
    },
    "hosted-git-info": {
      "version": "2.4.1",
      "from": "hosted-git-info@>=2.1.4 <3.0.0",
      "resolved": "https://registry.npmjs.org/hosted-git-info/-/hosted-git-info-2.4.1.tgz",
      "dev": true
    },
    "hpkp": {
      "version": "2.0.0",
      "from": "hpkp@2.0.0",
      "resolved": "https://registry.npmjs.org/hpkp/-/hpkp-2.0.0.tgz"
    },
    "hsts": {
      "version": "2.0.0",
      "from": "hsts@2.0.0",
      "resolved": "https://registry.npmjs.org/hsts/-/hsts-2.0.0.tgz"
    },
    "http-errors": {
      "version": "1.6.1",
      "from": "http-errors@>=1.6.1 <1.7.0",
      "resolved": "https://registry.npmjs.org/http-errors/-/http-errors-1.6.1.tgz"
    },
    "http-signature": {
      "version": "1.1.1",
      "from": "http-signature@>=1.1.0 <1.2.0",
      "resolved": "https://registry.npmjs.org/http-signature/-/http-signature-1.1.1.tgz",
      "dev": true
    },
    "iconv-lite": {
      "version": "0.4.15",
      "from": "iconv-lite@0.4.15",
      "resolved": "https://registry.npmjs.org/iconv-lite/-/iconv-lite-0.4.15.tgz"
    },
    "ieee754": {
      "version": "1.1.8",
      "from": "ieee754@>=1.1.4 <2.0.0",
      "resolved": "https://registry.npmjs.org/ieee754/-/ieee754-1.1.8.tgz"
    },
    "ienoopen": {
      "version": "1.0.0",
      "from": "ienoopen@1.0.0",
      "resolved": "https://registry.npmjs.org/ienoopen/-/ienoopen-1.0.0.tgz"
    },
    "ignore": {
      "version": "3.2.6",
      "from": "ignore@>=3.2.0 <4.0.0",
      "resolved": "https://registry.npmjs.org/ignore/-/ignore-3.2.6.tgz",
      "dev": true
    },
    "imurmurhash": {
      "version": "0.1.4",
      "from": "imurmurhash@>=0.1.4 <0.2.0",
      "resolved": "https://registry.npmjs.org/imurmurhash/-/imurmurhash-0.1.4.tgz",
      "dev": true
    },
    "include": {
      "version": "1.1.0",
      "from": "include@>=1.1.0 <2.0.0",
      "resolved": "https://registry.npmjs.org/include/-/include-1.1.0.tgz"
    },
    "inflection": {
      "version": "1.12.0",
      "from": "inflection@>=1.6.0 <2.0.0",
      "resolved": "https://registry.npmjs.org/inflection/-/inflection-1.12.0.tgz"
    },
    "inflight": {
      "version": "1.0.6",
      "from": "inflight@>=1.0.4 <2.0.0",
      "resolved": "https://registry.npmjs.org/inflight/-/inflight-1.0.6.tgz",
      "dev": true
    },
    "inherits": {
      "version": "2.0.3",
      "from": "inherits@2.0.3",
      "resolved": "https://registry.npmjs.org/inherits/-/inherits-2.0.3.tgz"
    },
    "ini": {
      "version": "1.3.4",
      "from": "ini@>=1.3.4 <2.0.0",
      "resolved": "https://registry.npmjs.org/ini/-/ini-1.3.4.tgz",
      "dev": true
    },
    "inquirer": {
      "version": "0.12.0",
      "from": "inquirer@>=0.12.0 <0.13.0",
      "resolved": "https://registry.npmjs.org/inquirer/-/inquirer-0.12.0.tgz",
      "dev": true
    },
    "interpret": {
      "version": "1.0.1",
      "from": "interpret@>=1.0.0 <2.0.0",
      "resolved": "https://registry.npmjs.org/interpret/-/interpret-1.0.1.tgz",
      "dev": true
    },
    "invert-kv": {
      "version": "1.0.0",
      "from": "invert-kv@>=1.0.0 <2.0.0",
      "resolved": "https://registry.npmjs.org/invert-kv/-/invert-kv-1.0.0.tgz",
      "dev": true
    },
    "ipaddr.js": {
      "version": "1.3.0",
      "from": "ipaddr.js@1.3.0",
      "resolved": "https://registry.npmjs.org/ipaddr.js/-/ipaddr.js-1.3.0.tgz"
    },
    "is-absolute": {
      "version": "0.2.6",
      "from": "is-absolute@>=0.2.3 <0.3.0",
      "resolved": "https://registry.npmjs.org/is-absolute/-/is-absolute-0.2.6.tgz",
      "dev": true,
      "dependencies": {
        "is-windows": {
          "version": "0.2.0",
          "from": "is-windows@^0.2.0",
          "resolved": "https://registry.npmjs.org/is-windows/-/is-windows-0.2.0.tgz",
          "dev": true
        }
      }
    },
    "is-arrayish": {
      "version": "0.2.1",
      "from": "is-arrayish@>=0.2.1 <0.3.0",
      "resolved": "https://registry.npmjs.org/is-arrayish/-/is-arrayish-0.2.1.tgz",
      "dev": true
    },
    "is-buffer": {
      "version": "1.1.5",
      "from": "is-buffer@>=1.0.2 <2.0.0",
      "resolved": "https://registry.npmjs.org/is-buffer/-/is-buffer-1.1.5.tgz",
      "dev": true
    },
    "is-builtin-module": {
      "version": "1.0.0",
      "from": "is-builtin-module@>=1.0.0 <2.0.0",
      "resolved": "https://registry.npmjs.org/is-builtin-module/-/is-builtin-module-1.0.0.tgz",
      "dev": true
    },
    "is-dotfile": {
      "version": "1.0.2",
      "from": "is-dotfile@>=1.0.0 <2.0.0",
      "resolved": "https://registry.npmjs.org/is-dotfile/-/is-dotfile-1.0.2.tgz",
      "dev": true
    },
    "is-equal-shallow": {
      "version": "0.1.3",
      "from": "is-equal-shallow@>=0.1.3 <0.2.0",
      "resolved": "https://registry.npmjs.org/is-equal-shallow/-/is-equal-shallow-0.1.3.tgz",
      "dev": true
    },
    "is-extendable": {
      "version": "0.1.1",
      "from": "is-extendable@>=0.1.1 <0.2.0",
      "resolved": "https://registry.npmjs.org/is-extendable/-/is-extendable-0.1.1.tgz",
      "dev": true
    },
    "is-extglob": {
      "version": "1.0.0",
      "from": "is-extglob@>=1.0.0 <2.0.0",
      "resolved": "https://registry.npmjs.org/is-extglob/-/is-extglob-1.0.0.tgz",
      "dev": true
    },
    "is-fullwidth-code-point": {
      "version": "1.0.0",
      "from": "is-fullwidth-code-point@>=1.0.0 <2.0.0",
      "resolved": "https://registry.npmjs.org/is-fullwidth-code-point/-/is-fullwidth-code-point-1.0.0.tgz",
      "dev": true
    },
    "is-glob": {
      "version": "2.0.1",
      "from": "is-glob@>=2.0.1 <3.0.0",
      "resolved": "https://registry.npmjs.org/is-glob/-/is-glob-2.0.1.tgz",
      "dev": true
    },
    "is-my-json-valid": {
      "version": "2.16.0",
      "from": "is-my-json-valid@>=2.12.4 <3.0.0",
      "resolved": "https://registry.npmjs.org/is-my-json-valid/-/is-my-json-valid-2.16.0.tgz",
      "dev": true
    },
    "is-number": {
      "version": "2.1.0",
      "from": "is-number@>=2.1.0 <3.0.0",
      "resolved": "https://registry.npmjs.org/is-number/-/is-number-2.1.0.tgz",
      "dev": true
    },
    "is-path-cwd": {
      "version": "1.0.0",
      "from": "is-path-cwd@>=1.0.0 <2.0.0",
      "resolved": "https://registry.npmjs.org/is-path-cwd/-/is-path-cwd-1.0.0.tgz",
      "dev": true
    },
    "is-path-in-cwd": {
      "version": "1.0.0",
      "from": "is-path-in-cwd@>=1.0.0 <2.0.0",
      "resolved": "https://registry.npmjs.org/is-path-in-cwd/-/is-path-in-cwd-1.0.0.tgz",
      "dev": true
    },
    "is-path-inside": {
      "version": "1.0.0",
      "from": "is-path-inside@>=1.0.0 <2.0.0",
      "resolved": "https://registry.npmjs.org/is-path-inside/-/is-path-inside-1.0.0.tgz",
      "dev": true
    },
    "is-posix-bracket": {
      "version": "0.1.1",
      "from": "is-posix-bracket@>=0.1.0 <0.2.0",
      "resolved": "https://registry.npmjs.org/is-posix-bracket/-/is-posix-bracket-0.1.1.tgz",
      "dev": true
    },
    "is-primitive": {
      "version": "2.0.0",
      "from": "is-primitive@>=2.0.0 <3.0.0",
      "resolved": "https://registry.npmjs.org/is-primitive/-/is-primitive-2.0.0.tgz",
      "dev": true
    },
    "is-promise": {
      "version": "2.1.0",
      "from": "is-promise@>=2.1.0 <3.0.0",
      "resolved": "https://registry.npmjs.org/is-promise/-/is-promise-2.1.0.tgz",
      "dev": true
    },
    "is-property": {
      "version": "1.0.2",
      "from": "is-property@>=1.0.0 <2.0.0",
      "resolved": "https://registry.npmjs.org/is-property/-/is-property-1.0.2.tgz",
      "dev": true
    },
    "is-relative": {
      "version": "0.2.1",
      "from": "is-relative@>=0.2.1 <0.3.0",
      "resolved": "https://registry.npmjs.org/is-relative/-/is-relative-0.2.1.tgz",
      "dev": true
    },
    "is-resolvable": {
      "version": "1.0.0",
      "from": "is-resolvable@>=1.0.0 <2.0.0",
      "resolved": "https://registry.npmjs.org/is-resolvable/-/is-resolvable-1.0.0.tgz",
      "dev": true
    },
    "is-typedarray": {
      "version": "1.0.0",
      "from": "is-typedarray@>=1.0.0 <1.1.0",
      "resolved": "https://registry.npmjs.org/is-typedarray/-/is-typedarray-1.0.0.tgz",
      "dev": true
    },
    "is-unc-path": {
      "version": "0.1.2",
      "from": "is-unc-path@>=0.1.1 <0.2.0",
      "resolved": "https://registry.npmjs.org/is-unc-path/-/is-unc-path-0.1.2.tgz",
      "dev": true
    },
    "is-utf8": {
      "version": "0.2.1",
      "from": "is-utf8@>=0.2.0 <0.3.0",
      "resolved": "https://registry.npmjs.org/is-utf8/-/is-utf8-0.2.1.tgz",
      "dev": true
    },
    "is-windows": {
      "version": "1.0.0",
      "from": "is-windows@>=1.0.0 <2.0.0",
      "resolved": "https://registry.npmjs.org/is-windows/-/is-windows-1.0.0.tgz"
    },
    "isarray": {
      "version": "1.0.0",
      "from": "isarray@>=1.0.0 <1.1.0",
      "resolved": "https://registry.npmjs.org/isarray/-/isarray-1.0.0.tgz"
    },
    "isemail": {
      "version": "1.2.0",
      "from": "isemail@>=1.0.0 <2.0.0",
      "resolved": "https://registry.npmjs.org/isemail/-/isemail-1.2.0.tgz"
    },
    "isexe": {
      "version": "2.0.0",
      "from": "isexe@>=2.0.0 <3.0.0",
      "resolved": "https://registry.npmjs.org/isexe/-/isexe-2.0.0.tgz"
    },
    "isobject": {
      "version": "2.1.0",
      "from": "isobject@>=2.0.0 <3.0.0",
      "resolved": "https://registry.npmjs.org/isobject/-/isobject-2.1.0.tgz",
      "dev": true
    },
    "isstream": {
      "version": "0.1.2",
      "from": "isstream@>=0.1.2 <0.2.0",
      "resolved": "https://registry.npmjs.org/isstream/-/isstream-0.1.2.tgz",
      "dev": true
    },
    "istanbul": {
      "version": "0.4.5",
      "from": "istanbul@>=0.4.5 <0.5.0",
      "resolved": "https://registry.npmjs.org/istanbul/-/istanbul-0.4.5.tgz",
      "dev": true,
      "dependencies": {
        "esprima": {
          "version": "2.7.3",
          "from": "esprima@>=2.7.0 <2.8.0",
          "resolved": "https://registry.npmjs.org/esprima/-/esprima-2.7.3.tgz",
          "dev": true
        },
        "glob": {
          "version": "5.0.15",
          "from": "glob@>=5.0.15 <6.0.0",
          "resolved": "https://registry.npmjs.org/glob/-/glob-5.0.15.tgz",
          "dev": true
        },
        "resolve": {
          "version": "1.1.7",
          "from": "resolve@>=1.1.0 <1.2.0",
          "resolved": "https://registry.npmjs.org/resolve/-/resolve-1.1.7.tgz",
          "dev": true
        },
        "supports-color": {
          "version": "3.2.3",
          "from": "supports-color@>=3.1.0 <4.0.0",
          "resolved": "https://registry.npmjs.org/supports-color/-/supports-color-3.2.3.tgz",
          "dev": true,
          "dependencies": {
            "has-flag": {
              "version": "1.0.0",
              "from": "has-flag@>=1.0.0 <2.0.0",
              "resolved": "https://registry.npmjs.org/has-flag/-/has-flag-1.0.0.tgz",
              "dev": true
            }
          }
        }
      }
    },
    "jmespath": {
      "version": "0.15.0",
      "from": "jmespath@0.15.0",
      "resolved": "https://registry.npmjs.org/jmespath/-/jmespath-0.15.0.tgz"
    },
    "jodid25519": {
      "version": "1.0.2",
      "from": "jodid25519@>=1.0.0 <2.0.0",
      "resolved": "https://registry.npmjs.org/jodid25519/-/jodid25519-1.0.2.tgz",
      "dev": true,
      "optional": true
    },
    "joi": {
      "version": "6.10.1",
      "from": "joi@>=6.10.1 <7.0.0",
      "resolved": "https://registry.npmjs.org/joi/-/joi-6.10.1.tgz"
    },
<<<<<<< HEAD
    "json-schema-faker": {
      "version": "0.4.1",
      "from": "json-schema-faker@>=0.4.0 <0.5.0",
      "resolved": "https://registry.npmjs.org/json-schema-faker/-/json-schema-faker-0.4.1.tgz"
=======
    "js-beautify": {
      "version": "1.6.12",
      "from": "js-beautify@>=1.6.11 <2.0.0",
      "resolved": "https://registry.npmjs.org/js-beautify/-/js-beautify-1.6.12.tgz",
      "dev": true
    },
    "js-tokens": {
      "version": "3.0.1",
      "from": "js-tokens@>=3.0.0 <4.0.0",
      "resolved": "https://registry.npmjs.org/js-tokens/-/js-tokens-3.0.1.tgz",
      "dev": true
    },
    "js-yaml": {
      "version": "3.8.2",
      "from": "js-yaml@>=3.5.1 <4.0.0",
      "resolved": "https://registry.npmjs.org/js-yaml/-/js-yaml-3.8.2.tgz",
      "dev": true
    },
    "jsbn": {
      "version": "0.1.1",
      "from": "jsbn@>=0.1.0 <0.2.0",
      "resolved": "https://registry.npmjs.org/jsbn/-/jsbn-0.1.1.tgz",
      "dev": true,
      "optional": true
    },
    "json-schema": {
      "version": "0.2.3",
      "from": "json-schema@0.2.3",
      "resolved": "https://registry.npmjs.org/json-schema/-/json-schema-0.2.3.tgz",
      "dev": true
    },
    "json-stable-stringify": {
      "version": "1.0.1",
      "from": "json-stable-stringify@>=1.0.0 <2.0.0",
      "resolved": "https://registry.npmjs.org/json-stable-stringify/-/json-stable-stringify-1.0.1.tgz",
      "dev": true
    },
    "json-stringify-safe": {
      "version": "5.0.1",
      "from": "json-stringify-safe@>=5.0.1 <5.1.0",
      "resolved": "https://registry.npmjs.org/json-stringify-safe/-/json-stringify-safe-5.0.1.tgz",
      "dev": true
    },
    "json3": {
      "version": "3.3.2",
      "from": "json3@3.3.2",
      "resolved": "https://registry.npmjs.org/json3/-/json3-3.3.2.tgz",
      "dev": true
    },
    "jsonfile": {
      "version": "2.4.0",
      "from": "jsonfile@>=2.1.0 <3.0.0",
      "resolved": "https://registry.npmjs.org/jsonfile/-/jsonfile-2.4.0.tgz",
      "dev": true,
      "dependencies": {
        "graceful-fs": {
          "version": "4.1.11",
          "from": "graceful-fs@>=4.1.6 <5.0.0",
          "resolved": "https://registry.npmjs.org/graceful-fs/-/graceful-fs-4.1.11.tgz",
          "dev": true,
          "optional": true
        }
      }
    },
    "jsonify": {
      "version": "0.0.0",
      "from": "jsonify@>=0.0.0 <0.1.0",
      "resolved": "https://registry.npmjs.org/jsonify/-/jsonify-0.0.0.tgz",
      "dev": true
    },
    "jsonpointer": {
      "version": "4.0.1",
      "from": "jsonpointer@>=4.0.0 <5.0.0",
      "resolved": "https://registry.npmjs.org/jsonpointer/-/jsonpointer-4.0.1.tgz",
      "dev": true
>>>>>>> 044cf2e4
    },
    "jsonschema": {
      "version": "1.1.1",
      "from": "jsonschema@>=1.1.1 <2.0.0",
      "resolved": "https://registry.npmjs.org/jsonschema/-/jsonschema-1.1.1.tgz"
    },
    "jsonwebtoken": {
      "version": "7.3.0",
      "from": "jsonwebtoken@>=7.3.0 <8.0.0",
      "resolved": "https://registry.npmjs.org/jsonwebtoken/-/jsonwebtoken-7.3.0.tgz"
    },
    "jsprim": {
      "version": "1.4.0",
      "from": "jsprim@>=1.2.2 <2.0.0",
      "resolved": "https://registry.npmjs.org/jsprim/-/jsprim-1.4.0.tgz",
      "dev": true,
      "dependencies": {
        "assert-plus": {
          "version": "1.0.0",
          "from": "assert-plus@1.0.0",
          "resolved": "https://registry.npmjs.org/assert-plus/-/assert-plus-1.0.0.tgz",
          "dev": true
        }
      }
    },
    "jwa": {
      "version": "1.1.5",
      "from": "jwa@>=1.1.4 <2.0.0",
      "resolved": "https://registry.npmjs.org/jwa/-/jwa-1.1.5.tgz"
    },
    "jws": {
      "version": "3.1.4",
      "from": "jws@>=3.1.4 <4.0.0",
      "resolved": "https://registry.npmjs.org/jws/-/jws-3.1.4.tgz"
    },
    "kind-of": {
      "version": "3.1.0",
      "from": "kind-of@>=3.0.2 <4.0.0",
      "resolved": "https://registry.npmjs.org/kind-of/-/kind-of-3.1.0.tgz",
      "dev": true
    },
    "lazy-cache": {
      "version": "1.0.4",
      "from": "lazy-cache@>=1.0.3 <2.0.0",
      "resolved": "https://registry.npmjs.org/lazy-cache/-/lazy-cache-1.0.4.tgz",
      "dev": true,
      "optional": true
    },
    "lcid": {
      "version": "1.0.0",
      "from": "lcid@>=1.0.0 <2.0.0",
      "resolved": "https://registry.npmjs.org/lcid/-/lcid-1.0.0.tgz",
      "dev": true
    },
    "lcov-parse": {
      "version": "0.0.10",
      "from": "lcov-parse@0.0.10",
      "resolved": "https://registry.npmjs.org/lcov-parse/-/lcov-parse-0.0.10.tgz",
      "dev": true
    },
    "levn": {
      "version": "0.3.0",
      "from": "levn@>=0.3.0 <0.4.0",
      "resolved": "https://registry.npmjs.org/levn/-/levn-0.3.0.tgz",
      "dev": true
    },
    "liftoff": {
      "version": "2.3.0",
      "from": "liftoff@>=2.1.0 <3.0.0",
      "resolved": "https://registry.npmjs.org/liftoff/-/liftoff-2.3.0.tgz",
      "dev": true
    },
    "load-json-file": {
      "version": "1.1.0",
      "from": "load-json-file@>=1.0.0 <2.0.0",
      "resolved": "https://registry.npmjs.org/load-json-file/-/load-json-file-1.1.0.tgz",
      "dev": true,
      "dependencies": {
        "graceful-fs": {
          "version": "4.1.11",
          "from": "graceful-fs@>=4.1.2 <5.0.0",
          "resolved": "https://registry.npmjs.org/graceful-fs/-/graceful-fs-4.1.11.tgz",
          "dev": true
        },
        "strip-bom": {
          "version": "2.0.0",
          "from": "strip-bom@>=2.0.0 <3.0.0",
          "resolved": "https://registry.npmjs.org/strip-bom/-/strip-bom-2.0.0.tgz",
          "dev": true
        }
      }
    },
    "lodash": {
      "version": "4.17.4",
      "from": "lodash@latest",
      "resolved": "https://registry.npmjs.org/lodash/-/lodash-4.17.4.tgz"
    },
    "lodash._baseassign": {
      "version": "3.2.0",
      "from": "lodash._baseassign@>=3.0.0 <4.0.0",
      "resolved": "https://registry.npmjs.org/lodash._baseassign/-/lodash._baseassign-3.2.0.tgz",
      "dev": true
    },
    "lodash._basecopy": {
      "version": "3.0.1",
      "from": "lodash._basecopy@>=3.0.0 <4.0.0",
      "resolved": "https://registry.npmjs.org/lodash._basecopy/-/lodash._basecopy-3.0.1.tgz",
      "dev": true
    },
    "lodash._basecreate": {
      "version": "3.0.3",
      "from": "lodash._basecreate@>=3.0.0 <4.0.0",
      "resolved": "https://registry.npmjs.org/lodash._basecreate/-/lodash._basecreate-3.0.3.tgz",
      "dev": true
    },
    "lodash._basetostring": {
      "version": "3.0.1",
      "from": "lodash._basetostring@>=3.0.0 <4.0.0",
      "resolved": "https://registry.npmjs.org/lodash._basetostring/-/lodash._basetostring-3.0.1.tgz",
      "dev": true
    },
    "lodash._basevalues": {
      "version": "3.0.0",
      "from": "lodash._basevalues@>=3.0.0 <4.0.0",
      "resolved": "https://registry.npmjs.org/lodash._basevalues/-/lodash._basevalues-3.0.0.tgz",
      "dev": true
    },
    "lodash._getnative": {
      "version": "3.9.1",
      "from": "lodash._getnative@>=3.0.0 <4.0.0",
      "resolved": "https://registry.npmjs.org/lodash._getnative/-/lodash._getnative-3.9.1.tgz",
      "dev": true
    },
    "lodash._isiterateecall": {
      "version": "3.0.9",
      "from": "lodash._isiterateecall@>=3.0.0 <4.0.0",
      "resolved": "https://registry.npmjs.org/lodash._isiterateecall/-/lodash._isiterateecall-3.0.9.tgz",
      "dev": true
    },
    "lodash._reescape": {
      "version": "3.0.0",
      "from": "lodash._reescape@>=3.0.0 <4.0.0",
      "resolved": "https://registry.npmjs.org/lodash._reescape/-/lodash._reescape-3.0.0.tgz",
      "dev": true
    },
    "lodash._reevaluate": {
      "version": "3.0.0",
      "from": "lodash._reevaluate@>=3.0.0 <4.0.0",
      "resolved": "https://registry.npmjs.org/lodash._reevaluate/-/lodash._reevaluate-3.0.0.tgz",
      "dev": true
    },
    "lodash._reinterpolate": {
      "version": "3.0.0",
      "from": "lodash._reinterpolate@>=3.0.0 <4.0.0",
      "resolved": "https://registry.npmjs.org/lodash._reinterpolate/-/lodash._reinterpolate-3.0.0.tgz",
      "dev": true
    },
    "lodash._root": {
      "version": "3.0.1",
      "from": "lodash._root@>=3.0.0 <4.0.0",
      "resolved": "https://registry.npmjs.org/lodash._root/-/lodash._root-3.0.1.tgz",
      "dev": true
    },
    "lodash.assignwith": {
      "version": "4.2.0",
      "from": "lodash.assignwith@>=4.0.7 <5.0.0",
      "resolved": "https://registry.npmjs.org/lodash.assignwith/-/lodash.assignwith-4.2.0.tgz",
      "dev": true
    },
    "lodash.create": {
      "version": "3.1.1",
      "from": "lodash.create@3.1.1",
      "resolved": "https://registry.npmjs.org/lodash.create/-/lodash.create-3.1.1.tgz",
      "dev": true
    },
    "lodash.escape": {
      "version": "3.2.0",
      "from": "lodash.escape@>=3.0.0 <4.0.0",
      "resolved": "https://registry.npmjs.org/lodash.escape/-/lodash.escape-3.2.0.tgz",
      "dev": true
    },
    "lodash.isarguments": {
      "version": "3.1.0",
      "from": "lodash.isarguments@>=3.0.0 <4.0.0",
      "resolved": "https://registry.npmjs.org/lodash.isarguments/-/lodash.isarguments-3.1.0.tgz",
      "dev": true
    },
    "lodash.isarray": {
      "version": "3.0.4",
      "from": "lodash.isarray@>=3.0.0 <4.0.0",
      "resolved": "https://registry.npmjs.org/lodash.isarray/-/lodash.isarray-3.0.4.tgz",
      "dev": true
    },
    "lodash.isempty": {
      "version": "4.4.0",
      "from": "lodash.isempty@>=4.2.1 <5.0.0",
      "resolved": "https://registry.npmjs.org/lodash.isempty/-/lodash.isempty-4.4.0.tgz",
      "dev": true
    },
    "lodash.isplainobject": {
      "version": "4.0.6",
      "from": "lodash.isplainobject@>=4.0.4 <5.0.0",
      "resolved": "https://registry.npmjs.org/lodash.isplainobject/-/lodash.isplainobject-4.0.6.tgz",
      "dev": true
    },
    "lodash.isstring": {
      "version": "4.0.1",
      "from": "lodash.isstring@>=4.0.1 <5.0.0",
      "resolved": "https://registry.npmjs.org/lodash.isstring/-/lodash.isstring-4.0.1.tgz",
      "dev": true
    },
    "lodash.keys": {
      "version": "3.1.2",
      "from": "lodash.keys@>=3.0.0 <4.0.0",
      "resolved": "https://registry.npmjs.org/lodash.keys/-/lodash.keys-3.1.2.tgz",
      "dev": true
    },
<<<<<<< HEAD
    "lodash": {
      "version": "4.17.4",
      "from": "lodash@>=4.17.4 <5.0.0",
      "resolved": "https://registry.npmjs.org/lodash/-/lodash-4.17.4.tgz"
=======
    "lodash.mapvalues": {
      "version": "4.6.0",
      "from": "lodash.mapvalues@>=4.4.0 <5.0.0",
      "resolved": "https://registry.npmjs.org/lodash.mapvalues/-/lodash.mapvalues-4.6.0.tgz",
      "dev": true
>>>>>>> 044cf2e4
    },
    "lodash.once": {
      "version": "4.1.1",
      "from": "lodash.once@>=4.0.0 <5.0.0",
      "resolved": "https://registry.npmjs.org/lodash.once/-/lodash.once-4.1.1.tgz"
    },
    "lodash.pick": {
      "version": "4.4.0",
      "from": "lodash.pick@>=4.2.1 <5.0.0",
      "resolved": "https://registry.npmjs.org/lodash.pick/-/lodash.pick-4.4.0.tgz",
      "dev": true
    },
    "lodash.reduce": {
      "version": "4.6.0",
      "from": "lodash.reduce@4.6.0",
      "resolved": "https://registry.npmjs.org/lodash.reduce/-/lodash.reduce-4.6.0.tgz"
    },
    "lodash.restparam": {
      "version": "3.6.1",
      "from": "lodash.restparam@>=3.0.0 <4.0.0",
      "resolved": "https://registry.npmjs.org/lodash.restparam/-/lodash.restparam-3.6.1.tgz",
      "dev": true
    },
    "lodash.template": {
      "version": "3.6.2",
      "from": "lodash.template@>=3.0.0 <4.0.0",
      "resolved": "https://registry.npmjs.org/lodash.template/-/lodash.template-3.6.2.tgz",
      "dev": true
    },
    "lodash.templatesettings": {
      "version": "3.1.1",
      "from": "lodash.templatesettings@>=3.0.0 <4.0.0",
      "resolved": "https://registry.npmjs.org/lodash.templatesettings/-/lodash.templatesettings-3.1.1.tgz",
      "dev": true
    },
    "longest": {
      "version": "1.0.1",
      "from": "longest@>=1.0.1 <2.0.0",
      "resolved": "https://registry.npmjs.org/longest/-/longest-1.0.1.tgz",
      "dev": true
    },
    "lru-cache": {
      "version": "4.0.2",
      "from": "lru-cache@>=4.0.1 <5.0.0",
      "resolved": "https://registry.npmjs.org/lru-cache/-/lru-cache-4.0.2.tgz"
    },
    "lru-queue": {
      "version": "0.1.0",
      "from": "lru-queue@>=0.1.0 <0.2.0",
      "resolved": "https://registry.npmjs.org/lru-queue/-/lru-queue-0.1.0.tgz",
      "dev": true
    },
    "map-cache": {
      "version": "0.2.2",
      "from": "map-cache@>=0.2.0 <0.3.0",
      "resolved": "https://registry.npmjs.org/map-cache/-/map-cache-0.2.2.tgz",
      "dev": true
    },
    "media-typer": {
      "version": "0.3.0",
      "from": "media-typer@0.3.0",
      "resolved": "https://registry.npmjs.org/media-typer/-/media-typer-0.3.0.tgz"
    },
    "memoizee": {
      "version": "0.4.4",
      "from": "memoizee@>=0.4.3 <0.5.0",
      "resolved": "https://registry.npmjs.org/memoizee/-/memoizee-0.4.4.tgz",
      "dev": true
    },
    "merge-descriptors": {
      "version": "1.0.1",
      "from": "merge-descriptors@1.0.1",
      "resolved": "https://registry.npmjs.org/merge-descriptors/-/merge-descriptors-1.0.1.tgz"
    },
    "methods": {
      "version": "1.1.2",
      "from": "methods@>=1.1.2 <1.2.0",
      "resolved": "https://registry.npmjs.org/methods/-/methods-1.1.2.tgz"
    },
    "micromatch": {
      "version": "2.3.11",
      "from": "micromatch@>=2.3.7 <3.0.0",
      "resolved": "https://registry.npmjs.org/micromatch/-/micromatch-2.3.11.tgz",
      "dev": true
    },
    "mime": {
      "version": "1.3.4",
      "from": "mime@1.3.4",
      "resolved": "https://registry.npmjs.org/mime/-/mime-1.3.4.tgz"
    },
    "mime-db": {
      "version": "1.27.0",
      "from": "mime-db@>=1.27.0 <1.28.0",
      "resolved": "https://registry.npmjs.org/mime-db/-/mime-db-1.27.0.tgz"
    },
    "mime-types": {
      "version": "2.1.15",
      "from": "mime-types@>=2.1.13 <2.2.0",
      "resolved": "https://registry.npmjs.org/mime-types/-/mime-types-2.1.15.tgz"
    },
    "minimatch": {
      "version": "3.0.3",
      "from": "minimatch@>=3.0.2 <4.0.0",
      "resolved": "https://registry.npmjs.org/minimatch/-/minimatch-3.0.3.tgz",
      "dev": true
    },
    "minimist": {
      "version": "0.0.8",
      "from": "minimist@0.0.8",
      "resolved": "https://registry.npmjs.org/minimist/-/minimist-0.0.8.tgz"
    },
    "mkdirp": {
      "version": "0.5.1",
      "from": "mkdirp@>=0.5.1 <0.6.0",
      "resolved": "https://registry.npmjs.org/mkdirp/-/mkdirp-0.5.1.tgz"
    },
    "mocha": {
      "version": "3.2.0",
      "from": "mocha@>=3.2.0 <4.0.0",
      "resolved": "https://registry.npmjs.org/mocha/-/mocha-3.2.0.tgz",
      "dev": true,
      "dependencies": {
        "debug": {
          "version": "2.2.0",
          "from": "debug@2.2.0",
          "resolved": "https://registry.npmjs.org/debug/-/debug-2.2.0.tgz",
          "dev": true
        },
        "glob": {
          "version": "7.0.5",
          "from": "glob@7.0.5",
          "resolved": "https://registry.npmjs.org/glob/-/glob-7.0.5.tgz",
          "dev": true
        },
        "supports-color": {
          "version": "3.1.2",
          "from": "supports-color@3.1.2",
          "resolved": "https://registry.npmjs.org/supports-color/-/supports-color-3.1.2.tgz",
          "dev": true,
          "dependencies": {
            "has-flag": {
              "version": "1.0.0",
              "from": "has-flag@^1.0.0",
              "resolved": "https://registry.npmjs.org/has-flag/-/has-flag-1.0.0.tgz",
              "dev": true
            }
          }
        }
      }
    },
    "moment": {
      "version": "2.18.1",
      "from": "moment@>=2.11.2 <3.0.0",
      "resolved": "https://registry.npmjs.org/moment/-/moment-2.18.1.tgz"
    },
    "moment-timezone": {
      "version": "0.5.11",
      "from": "moment-timezone@>=0.5.4 <0.6.0",
      "resolved": "https://registry.npmjs.org/moment-timezone/-/moment-timezone-0.5.11.tgz"
    },
    "morgan": {
      "version": "1.8.1",
      "from": "morgan@>=1.8.1 <2.0.0",
      "resolved": "https://registry.npmjs.org/morgan/-/morgan-1.8.1.tgz"
    },
    "ms": {
      "version": "0.7.2",
      "from": "ms@0.7.2",
      "resolved": "https://registry.npmjs.org/ms/-/ms-0.7.2.tgz"
    },
    "multer": {
      "version": "1.3.0",
      "from": "multer@latest",
      "resolved": "https://registry.npmjs.org/multer/-/multer-1.3.0.tgz",
      "dependencies": {
        "object-assign": {
          "version": "3.0.0",
          "from": "object-assign@>=3.0.0 <4.0.0",
          "resolved": "https://registry.npmjs.org/object-assign/-/object-assign-3.0.0.tgz"
        }
      }
    },
    "multipipe": {
      "version": "0.1.2",
      "from": "multipipe@>=0.1.2 <0.2.0",
      "resolved": "https://registry.npmjs.org/multipipe/-/multipipe-0.1.2.tgz",
      "dev": true
    },
    "mute-stream": {
      "version": "0.0.5",
      "from": "mute-stream@0.0.5",
      "resolved": "https://registry.npmjs.org/mute-stream/-/mute-stream-0.0.5.tgz",
      "dev": true
    },
    "natives": {
      "version": "1.1.0",
      "from": "natives@>=1.1.0 <2.0.0",
      "resolved": "https://registry.npmjs.org/natives/-/natives-1.1.0.tgz",
      "dev": true
    },
    "natural-compare": {
      "version": "1.4.0",
      "from": "natural-compare@>=1.4.0 <2.0.0",
      "resolved": "https://registry.npmjs.org/natural-compare/-/natural-compare-1.4.0.tgz",
      "dev": true
    },
    "negotiator": {
      "version": "0.6.1",
      "from": "negotiator@0.6.1",
      "resolved": "https://registry.npmjs.org/negotiator/-/negotiator-0.6.1.tgz"
    },
    "next-tick": {
      "version": "1.0.0",
      "from": "next-tick@>=1.0.0 <2.0.0",
      "resolved": "https://registry.npmjs.org/next-tick/-/next-tick-1.0.0.tgz",
      "dev": true
    },
    "nocache": {
      "version": "2.0.0",
      "from": "nocache@2.0.0",
      "resolved": "https://registry.npmjs.org/nocache/-/nocache-2.0.0.tgz"
    },
    "nopt": {
      "version": "3.0.6",
      "from": "nopt@>=3.0.0 <4.0.0",
      "resolved": "https://registry.npmjs.org/nopt/-/nopt-3.0.6.tgz",
      "dev": true
    },
    "normalize-package-data": {
      "version": "2.3.6",
      "from": "normalize-package-data@>=2.3.2 <3.0.0",
      "resolved": "https://registry.npmjs.org/normalize-package-data/-/normalize-package-data-2.3.6.tgz",
      "dev": true
    },
    "normalize-path": {
      "version": "2.0.1",
      "from": "normalize-path@>=2.0.1 <3.0.0",
      "resolved": "https://registry.npmjs.org/normalize-path/-/normalize-path-2.0.1.tgz",
      "dev": true
    },
    "number-is-nan": {
      "version": "1.0.1",
      "from": "number-is-nan@>=1.0.0 <2.0.0",
      "resolved": "https://registry.npmjs.org/number-is-nan/-/number-is-nan-1.0.1.tgz",
      "dev": true
    },
    "oauth-sign": {
      "version": "0.8.2",
      "from": "oauth-sign@>=0.8.1 <0.9.0",
      "resolved": "https://registry.npmjs.org/oauth-sign/-/oauth-sign-0.8.2.tgz",
      "dev": true
    },
    "object-assign": {
      "version": "4.1.0",
      "from": "object-assign@4.1.0",
      "resolved": "https://registry.npmjs.org/object-assign/-/object-assign-4.1.0.tgz"
    },
    "object.omit": {
      "version": "2.0.1",
      "from": "object.omit@>=2.0.0 <3.0.0",
      "resolved": "https://registry.npmjs.org/object.omit/-/object.omit-2.0.1.tgz",
      "dev": true
    },
    "objectid": {
      "version": "1.1.0",
      "from": "objectid@>=1.1.0 <2.0.0",
      "resolved": "https://registry.npmjs.org/objectid/-/objectid-1.1.0.tgz",
      "dev": true
    },
    "on-finished": {
      "version": "2.3.0",
      "from": "on-finished@>=2.3.0 <2.4.0",
      "resolved": "https://registry.npmjs.org/on-finished/-/on-finished-2.3.0.tgz"
    },
    "on-headers": {
      "version": "1.0.1",
      "from": "on-headers@>=1.0.1 <1.1.0",
      "resolved": "https://registry.npmjs.org/on-headers/-/on-headers-1.0.1.tgz"
    },
    "once": {
      "version": "1.4.0",
      "from": "once@>=1.3.0 <2.0.0",
      "resolved": "https://registry.npmjs.org/once/-/once-1.4.0.tgz",
      "dev": true
    },
    "onetime": {
      "version": "1.1.0",
      "from": "onetime@>=1.0.0 <2.0.0",
      "resolved": "https://registry.npmjs.org/onetime/-/onetime-1.1.0.tgz",
      "dev": true
    },
    "optimist": {
      "version": "0.6.1",
      "from": "optimist@>=0.6.1 <0.7.0",
      "resolved": "https://registry.npmjs.org/optimist/-/optimist-0.6.1.tgz",
      "dev": true,
      "dependencies": {
        "wordwrap": {
          "version": "0.0.3",
          "from": "wordwrap@>=0.0.2 <0.1.0",
          "resolved": "https://registry.npmjs.org/wordwrap/-/wordwrap-0.0.3.tgz",
          "dev": true
        }
      }
    },
    "optionator": {
      "version": "0.8.2",
      "from": "optionator@>=0.8.2 <0.9.0",
      "resolved": "https://registry.npmjs.org/optionator/-/optionator-0.8.2.tgz",
      "dev": true
    },
    "orchestrator": {
      "version": "0.3.8",
      "from": "orchestrator@>=0.3.0 <0.4.0",
      "resolved": "https://registry.npmjs.org/orchestrator/-/orchestrator-0.3.8.tgz",
      "dev": true
    },
    "ordered-read-streams": {
      "version": "0.1.0",
      "from": "ordered-read-streams@>=0.1.0 <0.2.0",
      "resolved": "https://registry.npmjs.org/ordered-read-streams/-/ordered-read-streams-0.1.0.tgz",
      "dev": true
    },
    "os-homedir": {
      "version": "1.0.2",
      "from": "os-homedir@>=1.0.0 <2.0.0",
      "resolved": "https://registry.npmjs.org/os-homedir/-/os-homedir-1.0.2.tgz",
      "dev": true
    },
    "packet-reader": {
      "version": "0.2.0",
      "from": "packet-reader@0.2.0",
      "resolved": "https://registry.npmjs.org/packet-reader/-/packet-reader-0.2.0.tgz"
    },
    "parse-filepath": {
      "version": "1.0.1",
      "from": "parse-filepath@>=1.0.1 <2.0.0",
      "resolved": "https://registry.npmjs.org/parse-filepath/-/parse-filepath-1.0.1.tgz",
      "dev": true
    },
    "parse-glob": {
      "version": "3.0.4",
      "from": "parse-glob@>=3.0.4 <4.0.0",
      "resolved": "https://registry.npmjs.org/parse-glob/-/parse-glob-3.0.4.tgz",
      "dev": true
    },
    "parse-json": {
      "version": "2.2.0",
      "from": "parse-json@>=2.2.0 <3.0.0",
      "resolved": "https://registry.npmjs.org/parse-json/-/parse-json-2.2.0.tgz",
      "dev": true
    },
    "parse-passwd": {
      "version": "1.0.0",
      "from": "parse-passwd@>=1.0.0 <2.0.0",
      "resolved": "https://registry.npmjs.org/parse-passwd/-/parse-passwd-1.0.0.tgz",
      "dev": true
    },
    "parseurl": {
      "version": "1.3.1",
      "from": "parseurl@>=1.3.1 <1.4.0",
      "resolved": "https://registry.npmjs.org/parseurl/-/parseurl-1.3.1.tgz"
    },
    "passport": {
      "version": "0.3.2",
      "from": "passport@>=0.3.2 <0.4.0",
      "resolved": "https://registry.npmjs.org/passport/-/passport-0.3.2.tgz"
    },
    "passport-local": {
      "version": "1.0.0",
      "from": "passport-local@>=1.0.0 <2.0.0",
      "resolved": "https://registry.npmjs.org/passport-local/-/passport-local-1.0.0.tgz"
    },
    "passport-strategy": {
      "version": "1.0.0",
      "from": "passport-strategy@>=1.0.0 <2.0.0",
      "resolved": "https://registry.npmjs.org/passport-strategy/-/passport-strategy-1.0.0.tgz"
    },
    "path": {
      "version": "0.12.7",
      "from": "path@>=0.12.7 <0.13.0",
      "resolved": "https://registry.npmjs.org/path/-/path-0.12.7.tgz"
    },
    "path-exists": {
      "version": "2.1.0",
      "from": "path-exists@>=2.0.0 <3.0.0",
      "resolved": "https://registry.npmjs.org/path-exists/-/path-exists-2.1.0.tgz",
      "dev": true
    },
    "path-is-absolute": {
      "version": "1.0.1",
      "from": "path-is-absolute@>=1.0.0 <2.0.0",
      "resolved": "https://registry.npmjs.org/path-is-absolute/-/path-is-absolute-1.0.1.tgz",
      "dev": true
    },
    "path-is-inside": {
      "version": "1.0.2",
      "from": "path-is-inside@>=1.0.1 <2.0.0",
      "resolved": "https://registry.npmjs.org/path-is-inside/-/path-is-inside-1.0.2.tgz",
      "dev": true
    },
    "path-parse": {
      "version": "1.0.5",
      "from": "path-parse@>=1.0.5 <2.0.0",
      "resolved": "https://registry.npmjs.org/path-parse/-/path-parse-1.0.5.tgz",
      "dev": true
    },
    "path-root": {
      "version": "0.1.1",
      "from": "path-root@>=0.1.1 <0.2.0",
      "resolved": "https://registry.npmjs.org/path-root/-/path-root-0.1.1.tgz",
      "dev": true
    },
    "path-root-regex": {
      "version": "0.1.2",
      "from": "path-root-regex@>=0.1.0 <0.2.0",
      "resolved": "https://registry.npmjs.org/path-root-regex/-/path-root-regex-0.1.2.tgz",
      "dev": true
    },
    "path-to-regexp": {
      "version": "0.1.7",
      "from": "path-to-regexp@0.1.7",
      "resolved": "https://registry.npmjs.org/path-to-regexp/-/path-to-regexp-0.1.7.tgz"
    },
    "path-type": {
      "version": "1.1.0",
      "from": "path-type@>=1.0.0 <2.0.0",
      "resolved": "https://registry.npmjs.org/path-type/-/path-type-1.1.0.tgz",
      "dev": true,
      "dependencies": {
        "graceful-fs": {
          "version": "4.1.11",
          "from": "graceful-fs@>=4.1.2 <5.0.0",
          "resolved": "https://registry.npmjs.org/graceful-fs/-/graceful-fs-4.1.11.tgz",
          "dev": true
        }
      }
    },
    "pause": {
      "version": "0.0.1",
      "from": "pause@0.0.1",
      "resolved": "https://registry.npmjs.org/pause/-/pause-0.0.1.tgz"
    },
    "pg": {
      "version": "6.1.5",
      "from": "pg@>=6.1.4 <7.0.0",
      "resolved": "https://registry.npmjs.org/pg/-/pg-6.1.5.tgz"
    },
    "pg-connection-string": {
      "version": "0.1.3",
      "from": "pg-connection-string@0.1.3",
      "resolved": "https://registry.npmjs.org/pg-connection-string/-/pg-connection-string-0.1.3.tgz"
    },
    "pg-pool": {
      "version": "1.6.0",
      "from": "pg-pool@>=1.0.0 <2.0.0",
      "resolved": "https://registry.npmjs.org/pg-pool/-/pg-pool-1.6.0.tgz"
    },
    "pg-types": {
      "version": "1.11.0",
      "from": "pg-types@>=1.0.0 <2.0.0",
      "resolved": "https://registry.npmjs.org/pg-types/-/pg-types-1.11.0.tgz"
    },
    "pgpass": {
      "version": "1.0.1",
      "from": "pgpass@>=1.0.0 <2.0.0",
      "resolved": "https://registry.npmjs.org/pgpass/-/pgpass-1.0.1.tgz"
    },
    "pify": {
      "version": "2.3.0",
      "from": "pify@>=2.0.0 <3.0.0",
      "resolved": "https://registry.npmjs.org/pify/-/pify-2.3.0.tgz",
      "dev": true
    },
    "pinkie": {
      "version": "2.0.4",
      "from": "pinkie@>=2.0.0 <3.0.0",
      "resolved": "https://registry.npmjs.org/pinkie/-/pinkie-2.0.4.tgz",
      "dev": true
    },
    "pinkie-promise": {
      "version": "2.0.1",
      "from": "pinkie-promise@>=2.0.0 <3.0.0",
      "resolved": "https://registry.npmjs.org/pinkie-promise/-/pinkie-promise-2.0.1.tgz",
      "dev": true
    },
    "platform": {
      "version": "1.3.3",
      "from": "platform@1.3.3",
      "resolved": "https://registry.npmjs.org/platform/-/platform-1.3.3.tgz"
    },
    "pluralize": {
      "version": "1.2.1",
      "from": "pluralize@>=1.2.1 <2.0.0",
      "resolved": "https://registry.npmjs.org/pluralize/-/pluralize-1.2.1.tgz",
      "dev": true
    },
    "postgres-array": {
      "version": "1.0.2",
      "from": "postgres-array@>=1.0.0 <1.1.0",
      "resolved": "https://registry.npmjs.org/postgres-array/-/postgres-array-1.0.2.tgz"
    },
    "postgres-bytea": {
      "version": "1.0.0",
      "from": "postgres-bytea@>=1.0.0 <1.1.0",
      "resolved": "https://registry.npmjs.org/postgres-bytea/-/postgres-bytea-1.0.0.tgz"
    },
    "postgres-date": {
      "version": "1.0.3",
      "from": "postgres-date@>=1.0.0 <1.1.0",
      "resolved": "https://registry.npmjs.org/postgres-date/-/postgres-date-1.0.3.tgz"
    },
    "postgres-interval": {
      "version": "1.0.2",
      "from": "postgres-interval@>=1.0.0 <1.1.0",
      "resolved": "https://registry.npmjs.org/postgres-interval/-/postgres-interval-1.0.2.tgz"
    },
    "prelude-ls": {
      "version": "1.1.2",
      "from": "prelude-ls@>=1.1.2 <1.2.0",
      "resolved": "https://registry.npmjs.org/prelude-ls/-/prelude-ls-1.1.2.tgz",
      "dev": true
    },
    "preserve": {
      "version": "0.2.0",
      "from": "preserve@>=0.2.0 <0.3.0",
      "resolved": "https://registry.npmjs.org/preserve/-/preserve-0.2.0.tgz",
      "dev": true
    },
    "pretty-hrtime": {
      "version": "1.0.3",
      "from": "pretty-hrtime@>=1.0.0 <2.0.0",
      "resolved": "https://registry.npmjs.org/pretty-hrtime/-/pretty-hrtime-1.0.3.tgz",
      "dev": true
    },
    "process": {
      "version": "0.11.9",
      "from": "process@>=0.11.1 <0.12.0",
      "resolved": "https://registry.npmjs.org/process/-/process-0.11.9.tgz"
    },
    "process-nextick-args": {
      "version": "1.0.7",
      "from": "process-nextick-args@>=1.0.6 <1.1.0",
      "resolved": "https://registry.npmjs.org/process-nextick-args/-/process-nextick-args-1.0.7.tgz"
    },
    "progress": {
      "version": "1.1.8",
      "from": "progress@>=1.1.8 <2.0.0",
      "resolved": "https://registry.npmjs.org/progress/-/progress-1.1.8.tgz",
      "dev": true
    },
    "proto-list": {
      "version": "1.2.4",
      "from": "proto-list@>=1.2.1 <1.3.0",
      "resolved": "https://registry.npmjs.org/proto-list/-/proto-list-1.2.4.tgz",
      "dev": true
    },
    "proxy-addr": {
      "version": "1.1.4",
      "from": "proxy-addr@>=1.1.3 <1.2.0",
      "resolved": "https://registry.npmjs.org/proxy-addr/-/proxy-addr-1.1.4.tgz"
    },
    "qs": {
      "version": "6.4.0",
      "from": "qs@6.4.0",
      "resolved": "https://registry.npmjs.org/qs/-/qs-6.4.0.tgz"
    },
    "randexp": {
      "version": "0.4.5",
      "from": "randexp@>=0.4.3 <0.5.0",
      "resolved": "https://registry.npmjs.org/randexp/-/randexp-0.4.5.tgz"
    },
    "pseudomap": {
      "version": "1.0.2",
      "from": "pseudomap@>=1.0.1 <2.0.0",
      "resolved": "https://registry.npmjs.org/pseudomap/-/pseudomap-1.0.2.tgz"
    },
    "punycode": {
      "version": "1.4.1",
      "from": "punycode@>=1.4.1 <2.0.0",
      "resolved": "https://registry.npmjs.org/punycode/-/punycode-1.4.1.tgz",
      "dev": true
    },
    "qs": {
      "version": "6.2.3",
      "from": "qs@>=6.2.0 <6.3.0",
      "resolved": "https://registry.npmjs.org/qs/-/qs-6.2.3.tgz",
      "dev": true
    },
    "querystring": {
      "version": "0.2.0",
      "from": "querystring@0.2.0",
      "resolved": "https://registry.npmjs.org/querystring/-/querystring-0.2.0.tgz"
    },
    "randomatic": {
      "version": "1.1.6",
      "from": "randomatic@>=1.1.3 <2.0.0",
      "resolved": "https://registry.npmjs.org/randomatic/-/randomatic-1.1.6.tgz",
      "dev": true
    },
    "randomstring": {
      "version": "1.1.5",
      "from": "randomstring@>=1.1.0 <2.0.0",
      "resolved": "https://registry.npmjs.org/randomstring/-/randomstring-1.1.5.tgz",
      "dev": true,
      "dependencies": {
        "array-uniq": {
          "version": "1.0.2",
          "from": "array-uniq@1.0.2",
          "resolved": "https://registry.npmjs.org/array-uniq/-/array-uniq-1.0.2.tgz",
          "dev": true
        }
      }
    },
    "range-parser": {
      "version": "1.2.0",
      "from": "range-parser@>=1.2.0 <1.3.0",
      "resolved": "https://registry.npmjs.org/range-parser/-/range-parser-1.2.0.tgz"
    },
    "raw-body": {
      "version": "2.2.0",
      "from": "raw-body@>=2.2.0 <2.3.0",
      "resolved": "https://registry.npmjs.org/raw-body/-/raw-body-2.2.0.tgz"
    },
    "read-pkg": {
      "version": "1.1.0",
      "from": "read-pkg@>=1.0.0 <2.0.0",
      "resolved": "https://registry.npmjs.org/read-pkg/-/read-pkg-1.1.0.tgz",
      "dev": true
    },
    "readable-stream": {
      "version": "2.0.6",
      "from": "readable-stream@>=2.0.5 <2.1.0",
      "resolved": "https://registry.npmjs.org/readable-stream/-/readable-stream-2.0.6.tgz",
      "dev": true
    },
    "readline2": {
      "version": "1.0.1",
      "from": "readline2@>=1.0.1 <2.0.0",
      "resolved": "https://registry.npmjs.org/readline2/-/readline2-1.0.1.tgz",
      "dev": true
    },
    "rechoir": {
      "version": "0.6.2",
      "from": "rechoir@>=0.6.2 <0.7.0",
      "resolved": "https://registry.npmjs.org/rechoir/-/rechoir-0.6.2.tgz",
      "dev": true
    },
    "redefine": {
      "version": "0.2.1",
      "from": "redefine@>=0.2.0 <0.3.0",
      "resolved": "https://registry.npmjs.org/redefine/-/redefine-0.2.1.tgz",
      "dev": true
    },
    "referrer-policy": {
      "version": "1.1.0",
      "from": "referrer-policy@1.1.0",
      "resolved": "https://registry.npmjs.org/referrer-policy/-/referrer-policy-1.1.0.tgz"
    },
<<<<<<< HEAD
    "ret": {
      "version": "0.1.14",
      "from": "ret@>=0.1.10 <0.2.0",
      "resolved": "https://registry.npmjs.org/ret/-/ret-0.1.14.tgz"
=======
    "regex-cache": {
      "version": "0.4.3",
      "from": "regex-cache@>=0.4.2 <0.5.0",
      "resolved": "https://registry.npmjs.org/regex-cache/-/regex-cache-0.4.3.tgz",
      "dev": true
    },
    "repeat-element": {
      "version": "1.1.2",
      "from": "repeat-element@>=1.1.2 <2.0.0",
      "resolved": "https://registry.npmjs.org/repeat-element/-/repeat-element-1.1.2.tgz",
      "dev": true
    },
    "repeat-string": {
      "version": "1.6.1",
      "from": "repeat-string@>=1.5.2 <2.0.0",
      "resolved": "https://registry.npmjs.org/repeat-string/-/repeat-string-1.6.1.tgz",
      "dev": true
    },
    "replace-ext": {
      "version": "0.0.1",
      "from": "replace-ext@0.0.1",
      "resolved": "https://registry.npmjs.org/replace-ext/-/replace-ext-0.0.1.tgz",
      "dev": true
    },
    "request": {
      "version": "2.74.0",
      "from": "request@>=2.74.0 <2.75.0",
      "resolved": "https://registry.npmjs.org/request/-/request-2.74.0.tgz",
      "dev": true,
      "dependencies": {
        "node-uuid": {
          "version": "1.4.8",
          "from": "node-uuid@>=1.4.7 <1.5.0",
          "resolved": "https://registry.npmjs.org/node-uuid/-/node-uuid-1.4.8.tgz",
          "dev": true
        }
      }
    },
    "require-uncached": {
      "version": "1.0.3",
      "from": "require-uncached@>=1.0.2 <2.0.0",
      "resolved": "https://registry.npmjs.org/require-uncached/-/require-uncached-1.0.3.tgz",
      "dev": true
    },
    "resolve": {
      "version": "1.3.2",
      "from": "resolve@>=1.1.6 <2.0.0",
      "resolved": "https://registry.npmjs.org/resolve/-/resolve-1.3.2.tgz",
      "dev": true
    },
    "resolve-dir": {
      "version": "0.1.1",
      "from": "resolve-dir@>=0.1.0 <0.2.0",
      "resolved": "https://registry.npmjs.org/resolve-dir/-/resolve-dir-0.1.1.tgz",
      "dev": true
    },
    "resolve-from": {
      "version": "1.0.1",
      "from": "resolve-from@>=1.0.0 <2.0.0",
      "resolved": "https://registry.npmjs.org/resolve-from/-/resolve-from-1.0.1.tgz",
      "dev": true
    },
    "restore-cursor": {
      "version": "1.0.1",
      "from": "restore-cursor@>=1.0.1 <2.0.0",
      "resolved": "https://registry.npmjs.org/restore-cursor/-/restore-cursor-1.0.1.tgz",
      "dev": true
>>>>>>> 044cf2e4
    },
    "retry-as-promised": {
      "version": "2.2.0",
      "from": "retry-as-promised@>=2.0.0 <3.0.0",
      "resolved": "https://registry.npmjs.org/retry-as-promised/-/retry-as-promised-2.2.0.tgz"
    },
    "right-align": {
      "version": "0.1.3",
      "from": "right-align@>=0.1.1 <0.2.0",
      "resolved": "https://registry.npmjs.org/right-align/-/right-align-0.1.3.tgz",
      "dev": true,
      "optional": true
    },
    "rimraf": {
      "version": "2.1.4",
      "from": "rimraf@>=2.1.4 <2.2.0",
      "resolved": "https://registry.npmjs.org/rimraf/-/rimraf-2.1.4.tgz",
      "dev": true
    },
    "run-async": {
      "version": "0.1.0",
      "from": "run-async@>=0.1.0 <0.2.0",
      "resolved": "https://registry.npmjs.org/run-async/-/run-async-0.1.0.tgz",
      "dev": true
    },
    "rx-lite": {
      "version": "3.1.2",
      "from": "rx-lite@>=3.1.2 <4.0.0",
      "resolved": "https://registry.npmjs.org/rx-lite/-/rx-lite-3.1.2.tgz",
      "dev": true
    },
    "safe-buffer": {
      "version": "5.0.1",
      "from": "safe-buffer@>=5.0.1 <6.0.0",
      "resolved": "https://registry.npmjs.org/safe-buffer/-/safe-buffer-5.0.1.tgz"
    },
    "sax": {
      "version": "1.1.5",
      "from": "sax@1.1.5",
      "resolved": "https://registry.npmjs.org/sax/-/sax-1.1.5.tgz"
    },
    "semver": {
      "version": "4.3.2",
      "from": "semver@4.3.2",
      "resolved": "https://registry.npmjs.org/semver/-/semver-4.3.2.tgz"
    },
    "send": {
      "version": "0.15.1",
      "from": "send@0.15.1",
      "resolved": "https://registry.npmjs.org/send/-/send-0.15.1.tgz"
    },
    "sequelize": {
      "version": "3.30.3",
      "from": "sequelize@>=3.30.2 <4.0.0",
      "resolved": "https://registry.npmjs.org/sequelize/-/sequelize-3.30.3.tgz",
      "dependencies": {
        "lodash": {
          "version": "4.12.0",
          "from": "lodash@4.12.0",
          "resolved": "https://registry.npmjs.org/lodash/-/lodash-4.12.0.tgz"
        },
        "semver": {
          "version": "5.3.0",
          "from": "semver@>=5.0.1 <6.0.0",
          "resolved": "https://registry.npmjs.org/semver/-/semver-5.3.0.tgz"
        }
      }
    },
    "sequelize-cli": {
      "version": "2.7.0",
      "from": "sequelize-cli@>=2.6.0 <3.0.0",
      "resolved": "https://registry.npmjs.org/sequelize-cli/-/sequelize-cli-2.7.0.tgz",
      "dev": true,
      "dependencies": {
        "camelcase": {
          "version": "3.0.0",
          "from": "camelcase@>=3.0.0 <4.0.0",
          "resolved": "https://registry.npmjs.org/camelcase/-/camelcase-3.0.0.tgz",
          "dev": true
        },
        "cliui": {
          "version": "3.2.0",
          "from": "cliui@>=3.2.0 <4.0.0",
          "resolved": "https://registry.npmjs.org/cliui/-/cliui-3.2.0.tgz",
          "dev": true,
          "dependencies": {
            "wrap-ansi": {
              "version": "2.1.0",
              "from": "wrap-ansi@>=2.0.0 <3.0.0",
              "resolved": "https://registry.npmjs.org/wrap-ansi/-/wrap-ansi-2.1.0.tgz",
              "dev": true
            }
          }
        },
        "yargs": {
          "version": "7.0.2",
          "from": "yargs@>=7.0.1 <8.0.0",
          "resolved": "https://registry.npmjs.org/yargs/-/yargs-7.0.2.tgz",
          "dev": true,
          "dependencies": {
            "get-caller-file": {
              "version": "1.0.2",
              "from": "get-caller-file@>=1.0.1 <2.0.0",
              "resolved": "https://registry.npmjs.org/get-caller-file/-/get-caller-file-1.0.2.tgz",
              "dev": true
            },
            "os-locale": {
              "version": "1.4.0",
              "from": "os-locale@>=1.4.0 <2.0.0",
              "resolved": "https://registry.npmjs.org/os-locale/-/os-locale-1.4.0.tgz",
              "dev": true
            },
            "read-pkg-up": {
              "version": "1.0.1",
              "from": "read-pkg-up@>=1.0.1 <2.0.0",
              "resolved": "https://registry.npmjs.org/read-pkg-up/-/read-pkg-up-1.0.1.tgz",
              "dev": true
            },
            "require-directory": {
              "version": "2.1.1",
              "from": "require-directory@>=2.1.1 <3.0.0",
              "resolved": "https://registry.npmjs.org/require-directory/-/require-directory-2.1.1.tgz",
              "dev": true
            },
            "require-main-filename": {
              "version": "1.0.1",
              "from": "require-main-filename@>=1.0.1 <2.0.0",
              "resolved": "https://registry.npmjs.org/require-main-filename/-/require-main-filename-1.0.1.tgz",
              "dev": true
            },
            "set-blocking": {
              "version": "2.0.0",
              "from": "set-blocking@>=2.0.0 <3.0.0",
              "resolved": "https://registry.npmjs.org/set-blocking/-/set-blocking-2.0.0.tgz",
              "dev": true
            },
            "which-module": {
              "version": "1.0.0",
              "from": "which-module@>=1.0.0 <2.0.0",
              "resolved": "https://registry.npmjs.org/which-module/-/which-module-1.0.0.tgz",
              "dev": true
            },
            "y18n": {
              "version": "3.2.1",
              "from": "y18n@>=3.2.1 <4.0.0",
              "resolved": "https://registry.npmjs.org/y18n/-/y18n-3.2.1.tgz",
              "dev": true
            },
            "yargs-parser": {
              "version": "5.0.0",
              "from": "yargs-parser@>=5.0.0 <6.0.0",
              "resolved": "https://registry.npmjs.org/yargs-parser/-/yargs-parser-5.0.0.tgz",
              "dev": true
            }
          }
        }
      }
    },
    "sequencify": {
      "version": "0.0.7",
      "from": "sequencify@>=0.0.7 <0.1.0",
      "resolved": "https://registry.npmjs.org/sequencify/-/sequencify-0.0.7.tgz",
      "dev": true
    },
    "serve-static": {
      "version": "1.12.1",
      "from": "serve-static@1.12.1",
      "resolved": "https://registry.npmjs.org/serve-static/-/serve-static-1.12.1.tgz"
    },
    "setprototypeof": {
      "version": "1.0.3",
      "from": "setprototypeof@1.0.3",
      "resolved": "https://registry.npmjs.org/setprototypeof/-/setprototypeof-1.0.3.tgz"
    },
    "shebang-command": {
      "version": "1.2.0",
      "from": "shebang-command@>=1.2.0 <2.0.0",
      "resolved": "https://registry.npmjs.org/shebang-command/-/shebang-command-1.2.0.tgz"
    },
    "shebang-regex": {
      "version": "1.0.0",
      "from": "shebang-regex@>=1.0.0 <2.0.0",
      "resolved": "https://registry.npmjs.org/shebang-regex/-/shebang-regex-1.0.0.tgz"
    },
    "shelljs": {
      "version": "0.7.7",
      "from": "shelljs@>=0.7.5 <0.8.0",
      "resolved": "https://registry.npmjs.org/shelljs/-/shelljs-0.7.7.tgz",
      "dev": true
    },
    "shimmer": {
      "version": "1.1.0",
      "from": "shimmer@1.1.0",
      "resolved": "https://registry.npmjs.org/shimmer/-/shimmer-1.1.0.tgz"
    },
    "sigmund": {
      "version": "1.0.1",
      "from": "sigmund@>=1.0.0 <1.1.0",
      "resolved": "https://registry.npmjs.org/sigmund/-/sigmund-1.0.1.tgz",
      "dev": true
    },
    "slice-ansi": {
      "version": "0.0.4",
      "from": "slice-ansi@0.0.4",
      "resolved": "https://registry.npmjs.org/slice-ansi/-/slice-ansi-0.0.4.tgz",
      "dev": true
    },
    "sntp": {
      "version": "1.0.9",
      "from": "sntp@>=1.0.0 <2.0.0",
      "resolved": "https://registry.npmjs.org/sntp/-/sntp-1.0.9.tgz",
      "dev": true
    },
    "source-map": {
      "version": "0.2.0",
      "from": "source-map@>=0.2.0 <0.3.0",
      "resolved": "https://registry.npmjs.org/source-map/-/source-map-0.2.0.tgz",
      "dev": true,
      "optional": true
    },
    "sparkles": {
      "version": "1.0.0",
      "from": "sparkles@>=1.0.0 <2.0.0",
      "resolved": "https://registry.npmjs.org/sparkles/-/sparkles-1.0.0.tgz",
      "dev": true
    },
    "spdx-correct": {
      "version": "1.0.2",
      "from": "spdx-correct@>=1.0.0 <1.1.0",
      "resolved": "https://registry.npmjs.org/spdx-correct/-/spdx-correct-1.0.2.tgz",
      "dev": true
    },
    "spdx-expression-parse": {
      "version": "1.0.4",
      "from": "spdx-expression-parse@>=1.0.0 <1.1.0",
      "resolved": "https://registry.npmjs.org/spdx-expression-parse/-/spdx-expression-parse-1.0.4.tgz",
      "dev": true
    },
    "spdx-license-ids": {
      "version": "1.2.2",
      "from": "spdx-license-ids@>=1.0.2 <2.0.0",
      "resolved": "https://registry.npmjs.org/spdx-license-ids/-/spdx-license-ids-1.2.2.tgz",
      "dev": true
    },
    "split": {
      "version": "1.0.0",
      "from": "split@>=1.0.0 <2.0.0",
      "resolved": "https://registry.npmjs.org/split/-/split-1.0.0.tgz"
    },
    "sprintf-js": {
      "version": "1.0.3",
      "from": "sprintf-js@>=1.0.2 <1.1.0",
      "resolved": "https://registry.npmjs.org/sprintf-js/-/sprintf-js-1.0.3.tgz",
      "dev": true
    },
    "sshpk": {
      "version": "1.11.0",
      "from": "sshpk@>=1.7.0 <2.0.0",
      "resolved": "https://registry.npmjs.org/sshpk/-/sshpk-1.11.0.tgz",
      "dev": true,
      "dependencies": {
        "assert-plus": {
          "version": "1.0.0",
          "from": "assert-plus@>=1.0.0 <2.0.0",
          "resolved": "https://registry.npmjs.org/assert-plus/-/assert-plus-1.0.0.tgz",
          "dev": true
        }
      }
    },
    "statuses": {
      "version": "1.3.1",
      "from": "statuses@>=1.3.1 <2.0.0",
      "resolved": "https://registry.npmjs.org/statuses/-/statuses-1.3.1.tgz"
    },
    "stream-consume": {
      "version": "0.1.0",
      "from": "stream-consume@>=0.1.0 <0.2.0",
      "resolved": "https://registry.npmjs.org/stream-consume/-/stream-consume-0.1.0.tgz",
      "dev": true
    },
    "streamsearch": {
      "version": "0.1.2",
      "from": "streamsearch@0.1.2",
      "resolved": "https://registry.npmjs.org/streamsearch/-/streamsearch-0.1.2.tgz"
    },
    "string_decoder": {
      "version": "0.10.31",
      "from": "string_decoder@>=0.10.0 <0.11.0",
      "resolved": "https://registry.npmjs.org/string_decoder/-/string_decoder-0.10.31.tgz"
    },
    "string-width": {
      "version": "1.0.2",
      "from": "string-width@>=1.0.1 <2.0.0",
      "resolved": "https://registry.npmjs.org/string-width/-/string-width-1.0.2.tgz",
      "dev": true
    },
    "stringstream": {
      "version": "0.0.5",
      "from": "stringstream@>=0.0.4 <0.1.0",
      "resolved": "https://registry.npmjs.org/stringstream/-/stringstream-0.0.5.tgz",
      "dev": true
    },
    "strip-ansi": {
      "version": "3.0.1",
      "from": "strip-ansi@>=3.0.0 <4.0.0",
      "resolved": "https://registry.npmjs.org/strip-ansi/-/strip-ansi-3.0.1.tgz",
      "dev": true
    },
    "strip-bom": {
      "version": "3.0.0",
      "from": "strip-bom@>=3.0.0 <4.0.0",
      "resolved": "https://registry.npmjs.org/strip-bom/-/strip-bom-3.0.0.tgz",
      "dev": true
    },
    "strip-json-comments": {
      "version": "2.0.1",
      "from": "strip-json-comments@>=2.0.1 <2.1.0",
      "resolved": "https://registry.npmjs.org/strip-json-comments/-/strip-json-comments-2.0.1.tgz",
      "dev": true
    },
    "superagent": {
      "version": "3.5.2",
      "from": "superagent@>=3.0.0 <4.0.0",
      "resolved": "https://registry.npmjs.org/superagent/-/superagent-3.5.2.tgz",
      "dev": true,
      "dependencies": {
        "form-data": {
          "version": "2.1.2",
          "from": "form-data@>=2.1.1 <3.0.0",
          "resolved": "https://registry.npmjs.org/form-data/-/form-data-2.1.2.tgz",
          "dev": true
        }
      }
    },
    "supertest": {
      "version": "3.0.0",
      "from": "supertest@>=3.0.0 <4.0.0",
      "resolved": "https://registry.npmjs.org/supertest/-/supertest-3.0.0.tgz",
      "dev": true
    },
    "supports-color": {
      "version": "2.0.0",
      "from": "supports-color@>=2.0.0 <3.0.0",
      "resolved": "https://registry.npmjs.org/supports-color/-/supports-color-2.0.0.tgz",
      "dev": true
    },
    "table": {
      "version": "3.8.3",
      "from": "table@>=3.7.8 <4.0.0",
      "resolved": "https://registry.npmjs.org/table/-/table-3.8.3.tgz",
      "dev": true,
      "dependencies": {
        "is-fullwidth-code-point": {
          "version": "2.0.0",
          "from": "is-fullwidth-code-point@>=2.0.0 <3.0.0",
          "resolved": "https://registry.npmjs.org/is-fullwidth-code-point/-/is-fullwidth-code-point-2.0.0.tgz",
          "dev": true
        },
        "string-width": {
          "version": "2.0.0",
          "from": "string-width@>=2.0.0 <3.0.0",
          "resolved": "https://registry.npmjs.org/string-width/-/string-width-2.0.0.tgz",
          "dev": true
        }
      }
    },
    "temp": {
      "version": "0.5.1",
      "from": "temp@>=0.5.1 <0.6.0",
      "resolved": "https://registry.npmjs.org/temp/-/temp-0.5.1.tgz",
      "dev": true
    },
    "terraformer": {
      "version": "1.0.7",
      "from": "terraformer@>=1.0.5 <1.1.0",
      "resolved": "https://registry.npmjs.org/terraformer/-/terraformer-1.0.7.tgz"
    },
    "terraformer-wkt-parser": {
      "version": "1.1.2",
      "from": "terraformer-wkt-parser@>=1.1.0 <2.0.0",
      "resolved": "https://registry.npmjs.org/terraformer-wkt-parser/-/terraformer-wkt-parser-1.1.2.tgz"
    },
    "text-table": {
      "version": "0.2.0",
      "from": "text-table@>=0.2.0 <0.3.0",
      "resolved": "https://registry.npmjs.org/text-table/-/text-table-0.2.0.tgz",
      "dev": true
    },
    "through": {
      "version": "2.3.8",
      "from": "through@>=2.3.6 <3.0.0",
      "resolved": "https://registry.npmjs.org/through/-/through-2.3.8.tgz"
    },
    "through2": {
      "version": "2.0.3",
      "from": "through2@>=2.0.0 <3.0.0",
      "resolved": "https://registry.npmjs.org/through2/-/through2-2.0.3.tgz",
      "dev": true,
      "dependencies": {
        "readable-stream": {
          "version": "2.2.6",
          "from": "readable-stream@>=2.1.5 <3.0.0",
          "resolved": "https://registry.npmjs.org/readable-stream/-/readable-stream-2.2.6.tgz",
          "dev": true
        }
      }
    },
    "tildify": {
      "version": "1.2.0",
      "from": "tildify@>=1.0.0 <2.0.0",
      "resolved": "https://registry.npmjs.org/tildify/-/tildify-1.2.0.tgz",
      "dev": true
    },
    "time-stamp": {
      "version": "1.0.1",
      "from": "time-stamp@>=1.0.0 <2.0.0",
      "resolved": "https://registry.npmjs.org/time-stamp/-/time-stamp-1.0.1.tgz",
      "dev": true
    },
    "timers-ext": {
      "version": "0.1.1",
      "from": "timers-ext@>=0.1.0 <0.2.0",
      "resolved": "https://registry.npmjs.org/timers-ext/-/timers-ext-0.1.1.tgz",
      "dev": true
    },
    "topo": {
      "version": "1.1.0",
      "from": "topo@>=1.0.0 <2.0.0",
      "resolved": "https://registry.npmjs.org/topo/-/topo-1.1.0.tgz"
    },
    "toposort-class": {
      "version": "1.0.1",
      "from": "toposort-class@>=1.0.1 <2.0.0",
      "resolved": "https://registry.npmjs.org/toposort-class/-/toposort-class-1.0.1.tgz"
    },
    "tough-cookie": {
      "version": "2.3.2",
      "from": "tough-cookie@>=2.3.0 <2.4.0",
      "resolved": "https://registry.npmjs.org/tough-cookie/-/tough-cookie-2.3.2.tgz",
      "dev": true
    },
    "tryit": {
      "version": "1.0.3",
      "from": "tryit@>=1.0.1 <2.0.0",
      "resolved": "https://registry.npmjs.org/tryit/-/tryit-1.0.3.tgz",
      "dev": true
    },
    "tunnel-agent": {
      "version": "0.4.3",
      "from": "tunnel-agent@>=0.4.1 <0.5.0",
      "resolved": "https://registry.npmjs.org/tunnel-agent/-/tunnel-agent-0.4.3.tgz",
      "dev": true
    },
    "tv4": {
      "version": "1.3.0",
      "from": "tv4@>=1.1.12 <2.0.0",
      "resolved": "https://registry.npmjs.org/tv4/-/tv4-1.3.0.tgz",
      "dev": true
    },
    "tweetnacl": {
      "version": "0.14.5",
      "from": "tweetnacl@>=0.14.0 <0.15.0",
      "resolved": "https://registry.npmjs.org/tweetnacl/-/tweetnacl-0.14.5.tgz",
      "dev": true,
      "optional": true
    },
    "type-check": {
      "version": "0.3.2",
      "from": "type-check@>=0.3.2 <0.4.0",
      "resolved": "https://registry.npmjs.org/type-check/-/type-check-0.3.2.tgz",
      "dev": true
    },
    "type-detect": {
      "version": "1.0.0",
      "from": "type-detect@>=1.0.0 <2.0.0",
      "resolved": "https://registry.npmjs.org/type-detect/-/type-detect-1.0.0.tgz",
      "dev": true
    },
    "type-is": {
      "version": "1.6.14",
      "from": "type-is@>=1.6.14 <1.7.0",
      "resolved": "https://registry.npmjs.org/type-is/-/type-is-1.6.14.tgz"
    },
    "typedarray": {
      "version": "0.0.6",
      "from": "typedarray@>=0.0.6 <0.0.7",
      "resolved": "https://registry.npmjs.org/typedarray/-/typedarray-0.0.6.tgz"
    },
    "uglify-js": {
      "version": "2.8.16",
      "from": "uglify-js@>=2.6.0 <3.0.0",
      "resolved": "https://registry.npmjs.org/uglify-js/-/uglify-js-2.8.16.tgz",
      "dev": true,
      "optional": true,
      "dependencies": {
        "source-map": {
          "version": "0.5.6",
          "from": "source-map@>=0.5.1 <0.6.0",
          "resolved": "https://registry.npmjs.org/source-map/-/source-map-0.5.6.tgz",
          "dev": true,
          "optional": true
        }
      }
    },
    "uglify-to-browserify": {
      "version": "1.0.2",
      "from": "uglify-to-browserify@>=1.0.0 <1.1.0",
      "resolved": "https://registry.npmjs.org/uglify-to-browserify/-/uglify-to-browserify-1.0.2.tgz",
      "dev": true,
      "optional": true
    },
    "umzug": {
      "version": "1.11.0",
      "from": "umzug@>=1.11.0 <2.0.0",
      "resolved": "https://registry.npmjs.org/umzug/-/umzug-1.11.0.tgz",
      "dev": true
    },
    "unc-path-regex": {
      "version": "0.1.2",
      "from": "unc-path-regex@>=0.1.0 <0.2.0",
      "resolved": "https://registry.npmjs.org/unc-path-regex/-/unc-path-regex-0.1.2.tgz",
      "dev": true
    },
    "unionized": {
      "version": "4.11.0",
      "from": "unionized@>=4.11.0 <5.0.0",
      "resolved": "https://registry.npmjs.org/unionized/-/unionized-4.11.0.tgz",
      "dev": true,
      "dependencies": {
        "lodash": {
          "version": "3.10.1",
          "from": "lodash@>=3.8.0 <4.0.0",
          "resolved": "https://registry.npmjs.org/lodash/-/lodash-3.10.1.tgz",
          "dev": true
        }
      }
    },
    "unique-stream": {
      "version": "1.0.0",
      "from": "unique-stream@>=1.0.0 <2.0.0",
      "resolved": "https://registry.npmjs.org/unique-stream/-/unique-stream-1.0.0.tgz",
      "dev": true
    },
    "unpipe": {
      "version": "1.0.0",
      "from": "unpipe@1.0.0",
      "resolved": "https://registry.npmjs.org/unpipe/-/unpipe-1.0.0.tgz"
    },
    "url": {
      "version": "0.10.3",
      "from": "url@0.10.3",
      "resolved": "https://registry.npmjs.org/url/-/url-0.10.3.tgz",
      "dependencies": {
        "punycode": {
          "version": "1.3.2",
          "from": "punycode@1.3.2",
          "resolved": "https://registry.npmjs.org/punycode/-/punycode-1.3.2.tgz"
        }
      }
    },
    "urlgrey": {
      "version": "0.4.4",
      "from": "urlgrey@>=0.4.0",
      "resolved": "https://registry.npmjs.org/urlgrey/-/urlgrey-0.4.4.tgz",
      "dev": true
    },
    "user-home": {
      "version": "2.0.0",
      "from": "user-home@>=2.0.0 <3.0.0",
      "resolved": "https://registry.npmjs.org/user-home/-/user-home-2.0.0.tgz",
      "dev": true
    },
    "util": {
      "version": "0.10.3",
      "from": "util@>=0.10.3 <0.11.0",
      "resolved": "https://registry.npmjs.org/util/-/util-0.10.3.tgz",
      "dependencies": {
        "inherits": {
          "version": "2.0.1",
          "from": "inherits@2.0.1",
          "resolved": "https://registry.npmjs.org/inherits/-/inherits-2.0.1.tgz"
        }
      }
    },
    "util-deprecate": {
      "version": "1.0.2",
      "from": "util-deprecate@>=1.0.1 <1.1.0",
      "resolved": "https://registry.npmjs.org/util-deprecate/-/util-deprecate-1.0.2.tgz"
    },
    "utils-merge": {
      "version": "1.0.0",
      "from": "utils-merge@1.0.0",
      "resolved": "https://registry.npmjs.org/utils-merge/-/utils-merge-1.0.0.tgz"
    },
    "uuid": {
      "version": "3.0.1",
      "from": "uuid@>=3.0.0 <4.0.0",
      "resolved": "https://registry.npmjs.org/uuid/-/uuid-3.0.1.tgz"
    },
    "v8flags": {
      "version": "2.0.11",
      "from": "v8flags@>=2.0.2 <3.0.0",
      "resolved": "https://registry.npmjs.org/v8flags/-/v8flags-2.0.11.tgz",
      "dev": true,
      "dependencies": {
        "user-home": {
          "version": "1.1.1",
          "from": "user-home@>=1.1.1 <2.0.0",
          "resolved": "https://registry.npmjs.org/user-home/-/user-home-1.1.1.tgz",
          "dev": true
        }
      }
    },
    "validate-npm-package-license": {
      "version": "3.0.1",
      "from": "validate-npm-package-license@>=3.0.1 <4.0.0",
      "resolved": "https://registry.npmjs.org/validate-npm-package-license/-/validate-npm-package-license-3.0.1.tgz",
      "dev": true
    },
    "validator": {
      "version": "5.7.0",
      "from": "validator@>=5.2.0 <6.0.0",
      "resolved": "https://registry.npmjs.org/validator/-/validator-5.7.0.tgz"
    },
    "vary": {
      "version": "1.1.1",
      "from": "vary@>=1.0.0 <2.0.0",
      "resolved": "https://registry.npmjs.org/vary/-/vary-1.1.1.tgz"
    },
    "verror": {
      "version": "1.3.6",
      "from": "verror@1.3.6",
      "resolved": "https://registry.npmjs.org/verror/-/verror-1.3.6.tgz",
      "dev": true
    },
    "vinyl": {
      "version": "0.5.3",
      "from": "vinyl@>=0.5.0 <0.6.0",
      "resolved": "https://registry.npmjs.org/vinyl/-/vinyl-0.5.3.tgz",
      "dev": true
    },
    "vinyl-fs": {
      "version": "0.3.14",
      "from": "vinyl-fs@>=0.3.0 <0.4.0",
      "resolved": "https://registry.npmjs.org/vinyl-fs/-/vinyl-fs-0.3.14.tgz",
      "dev": true,
      "dependencies": {
        "clone": {
          "version": "0.2.0",
          "from": "clone@>=0.2.0 <0.3.0",
          "resolved": "https://registry.npmjs.org/clone/-/clone-0.2.0.tgz",
          "dev": true
        },
        "graceful-fs": {
          "version": "3.0.11",
          "from": "graceful-fs@>=3.0.0 <4.0.0",
          "resolved": "https://registry.npmjs.org/graceful-fs/-/graceful-fs-3.0.11.tgz",
          "dev": true
        },
        "isarray": {
          "version": "0.0.1",
          "from": "isarray@0.0.1",
          "resolved": "https://registry.npmjs.org/isarray/-/isarray-0.0.1.tgz",
          "dev": true
        },
        "readable-stream": {
          "version": "1.0.34",
          "from": "readable-stream@>=1.0.33-1 <1.1.0-0",
          "resolved": "https://registry.npmjs.org/readable-stream/-/readable-stream-1.0.34.tgz",
          "dev": true
        },
        "strip-bom": {
          "version": "1.0.0",
          "from": "strip-bom@>=1.0.0 <2.0.0",
          "resolved": "https://registry.npmjs.org/strip-bom/-/strip-bom-1.0.0.tgz",
          "dev": true
        },
        "through2": {
          "version": "0.6.5",
          "from": "through2@>=0.6.1 <0.7.0",
          "resolved": "https://registry.npmjs.org/through2/-/through2-0.6.5.tgz",
          "dev": true
        },
        "vinyl": {
          "version": "0.4.6",
          "from": "vinyl@>=0.4.0 <0.5.0",
          "resolved": "https://registry.npmjs.org/vinyl/-/vinyl-0.4.6.tgz",
          "dev": true
        }
      }
    },
    "which": {
      "version": "1.2.14",
      "from": "which@>=1.2.9 <2.0.0",
      "resolved": "https://registry.npmjs.org/which/-/which-1.2.14.tgz"
    },
    "window-size": {
      "version": "0.1.0",
      "from": "window-size@0.1.0",
      "resolved": "https://registry.npmjs.org/window-size/-/window-size-0.1.0.tgz",
      "dev": true,
      "optional": true
    },
    "wkx": {
      "version": "0.2.0",
      "from": "wkx@0.2.0",
      "resolved": "https://registry.npmjs.org/wkx/-/wkx-0.2.0.tgz"
    },
    "wordwrap": {
      "version": "1.0.0",
      "from": "wordwrap@>=1.0.0 <1.1.0",
      "resolved": "https://registry.npmjs.org/wordwrap/-/wordwrap-1.0.0.tgz",
      "dev": true
    },
    "wrappy": {
      "version": "1.0.2",
      "from": "wrappy@>=1.0.0 <2.0.0",
      "resolved": "https://registry.npmjs.org/wrappy/-/wrappy-1.0.2.tgz",
      "dev": true
    },
    "write": {
      "version": "0.2.1",
      "from": "write@>=0.2.1 <0.3.0",
      "resolved": "https://registry.npmjs.org/write/-/write-0.2.1.tgz",
      "dev": true
    },
    "x-xss-protection": {
      "version": "1.0.0",
      "from": "x-xss-protection@1.0.0",
      "resolved": "https://registry.npmjs.org/x-xss-protection/-/x-xss-protection-1.0.0.tgz"
    },
    "xml2js": {
      "version": "0.4.15",
      "from": "xml2js@0.4.15",
      "resolved": "https://registry.npmjs.org/xml2js/-/xml2js-0.4.15.tgz"
    },
    "xmlbuilder": {
      "version": "2.6.2",
      "from": "xmlbuilder@2.6.2",
      "resolved": "https://registry.npmjs.org/xmlbuilder/-/xmlbuilder-2.6.2.tgz",
      "dependencies": {
        "lodash": {
          "version": "3.5.0",
          "from": "lodash@>=3.5.0 <3.6.0",
          "resolved": "https://registry.npmjs.org/lodash/-/lodash-3.5.0.tgz"
        }
      }
    },
    "xtend": {
      "version": "4.0.1",
      "from": "xtend@>=4.0.1 <5.0.0",
      "resolved": "https://registry.npmjs.org/xtend/-/xtend-4.0.1.tgz"
    },
    "yallist": {
      "version": "2.1.2",
      "from": "yallist@>=2.0.0 <3.0.0",
      "resolved": "https://registry.npmjs.org/yallist/-/yallist-2.1.2.tgz"
    },
    "yargs": {
      "version": "3.10.0",
      "from": "yargs@>=3.10.0 <3.11.0",
      "resolved": "https://registry.npmjs.org/yargs/-/yargs-3.10.0.tgz",
      "dev": true,
      "optional": true
    }
  }
}<|MERGE_RESOLUTION|>--- conflicted
+++ resolved
@@ -2,78 +2,10 @@
   "name": "fs-middlelayer-api",
   "version": "0.0.8",
   "dependencies": {
-    "abbrev": {
-      "version": "1.0.9",
-      "from": "abbrev@>=1.0.0 <1.1.0",
-      "resolved": "https://registry.npmjs.org/abbrev/-/abbrev-1.0.9.tgz",
-      "dev": true
-    },
     "accepts": {
       "version": "1.3.3",
-      "from": "accepts@>=1.3.3 <1.4.0",
+      "from": "https://registry.npmjs.org/accepts/-/accepts-1.3.3.tgz",
       "resolved": "https://registry.npmjs.org/accepts/-/accepts-1.3.3.tgz"
-    },
-    "acorn": {
-      "version": "4.0.4",
-      "from": "acorn@4.0.4",
-      "resolved": "https://registry.npmjs.org/acorn/-/acorn-4.0.4.tgz",
-      "dev": true
-    },
-    "acorn-jsx": {
-      "version": "3.0.1",
-      "from": "acorn-jsx@>=3.0.0 <4.0.0",
-      "resolved": "https://registry.npmjs.org/acorn-jsx/-/acorn-jsx-3.0.1.tgz",
-      "dev": true,
-      "dependencies": {
-        "acorn": {
-          "version": "3.3.0",
-          "from": "acorn@>=3.0.4 <4.0.0",
-          "resolved": "https://registry.npmjs.org/acorn/-/acorn-3.3.0.tgz",
-          "dev": true
-        }
-      }
-    },
-    "ajv": {
-      "version": "4.11.5",
-      "from": "ajv@>=4.7.0 <5.0.0",
-      "resolved": "https://registry.npmjs.org/ajv/-/ajv-4.11.5.tgz",
-      "dev": true
-    },
-    "ajv-keywords": {
-      "version": "1.5.1",
-      "from": "ajv-keywords@>=1.0.0 <2.0.0",
-      "resolved": "https://registry.npmjs.org/ajv-keywords/-/ajv-keywords-1.5.1.tgz",
-      "dev": true
-    },
-    "align-text": {
-      "version": "0.1.4",
-      "from": "align-text@>=0.1.3 <0.2.0",
-      "resolved": "https://registry.npmjs.org/align-text/-/align-text-0.1.4.tgz",
-      "dev": true
-    },
-    "amdefine": {
-      "version": "1.0.1",
-      "from": "amdefine@>=0.0.4",
-      "resolved": "https://registry.npmjs.org/amdefine/-/amdefine-1.0.1.tgz",
-      "dev": true
-    },
-    "ansi-escapes": {
-      "version": "1.4.0",
-      "from": "ansi-escapes@>=1.1.0 <2.0.0",
-      "resolved": "https://registry.npmjs.org/ansi-escapes/-/ansi-escapes-1.4.0.tgz",
-      "dev": true
-    },
-    "ansi-regex": {
-      "version": "2.1.1",
-      "from": "ansi-regex@>=2.0.0 <3.0.0",
-      "resolved": "https://registry.npmjs.org/ansi-regex/-/ansi-regex-2.1.1.tgz",
-      "dev": true
-    },
-    "ansi-styles": {
-      "version": "2.2.1",
-      "from": "ansi-styles@>=2.2.1 <3.0.0",
-      "resolved": "https://registry.npmjs.org/ansi-styles/-/ansi-styles-2.2.1.tgz",
-      "dev": true
     },
     "ap": {
       "version": "0.2.0",
@@ -85,100 +17,10 @@
       "from": "append-field@>=0.1.0 <0.2.0",
       "resolved": "https://registry.npmjs.org/append-field/-/append-field-0.1.0.tgz"
     },
-    "archy": {
-      "version": "1.0.0",
-      "from": "archy@>=1.0.0 <2.0.0",
-      "resolved": "https://registry.npmjs.org/archy/-/archy-1.0.0.tgz",
-      "dev": true
-    },
-    "argparse": {
-      "version": "1.0.9",
-      "from": "argparse@>=1.0.7 <2.0.0",
-      "resolved": "https://registry.npmjs.org/argparse/-/argparse-1.0.9.tgz",
-      "dev": true
-    },
-    "argv": {
-      "version": "0.0.2",
-      "from": "argv@>=0.0.2",
-      "resolved": "https://registry.npmjs.org/argv/-/argv-0.0.2.tgz",
-      "dev": true
-    },
-    "arr-diff": {
-      "version": "2.0.0",
-      "from": "arr-diff@>=2.0.0 <3.0.0",
-      "resolved": "https://registry.npmjs.org/arr-diff/-/arr-diff-2.0.0.tgz",
-      "dev": true
-    },
-    "arr-flatten": {
-      "version": "1.0.1",
-      "from": "arr-flatten@>=1.0.1 <2.0.0",
-      "resolved": "https://registry.npmjs.org/arr-flatten/-/arr-flatten-1.0.1.tgz",
-      "dev": true
-    },
-    "array-differ": {
-      "version": "1.0.0",
-      "from": "array-differ@>=1.0.0 <2.0.0",
-      "resolved": "https://registry.npmjs.org/array-differ/-/array-differ-1.0.0.tgz",
-      "dev": true
-    },
     "array-flatten": {
       "version": "1.1.1",
-      "from": "array-flatten@1.1.1",
+      "from": "https://registry.npmjs.org/array-flatten/-/array-flatten-1.1.1.tgz",
       "resolved": "https://registry.npmjs.org/array-flatten/-/array-flatten-1.1.1.tgz"
-    },
-    "array-union": {
-      "version": "1.0.2",
-      "from": "array-union@>=1.0.1 <2.0.0",
-      "resolved": "https://registry.npmjs.org/array-union/-/array-union-1.0.2.tgz",
-      "dev": true
-    },
-    "array-uniq": {
-      "version": "1.0.3",
-      "from": "array-uniq@>=1.0.1 <2.0.0",
-      "resolved": "https://registry.npmjs.org/array-uniq/-/array-uniq-1.0.3.tgz",
-      "dev": true
-    },
-    "array-unique": {
-      "version": "0.2.1",
-      "from": "array-unique@>=0.2.1 <0.3.0",
-      "resolved": "https://registry.npmjs.org/array-unique/-/array-unique-0.2.1.tgz",
-      "dev": true
-    },
-    "arrify": {
-      "version": "1.0.1",
-      "from": "arrify@>=1.0.0 <2.0.0",
-      "resolved": "https://registry.npmjs.org/arrify/-/arrify-1.0.1.tgz",
-      "dev": true
-    },
-    "asn1": {
-      "version": "0.2.3",
-      "from": "asn1@>=0.2.3 <0.3.0",
-      "resolved": "https://registry.npmjs.org/asn1/-/asn1-0.2.3.tgz",
-      "dev": true
-    },
-    "assert-plus": {
-      "version": "0.2.0",
-      "from": "assert-plus@>=0.2.0 <0.3.0",
-      "resolved": "https://registry.npmjs.org/assert-plus/-/assert-plus-0.2.0.tgz",
-      "dev": true
-    },
-    "assertion-error": {
-      "version": "1.0.2",
-      "from": "assertion-error@>=1.0.1 <2.0.0",
-      "resolved": "https://registry.npmjs.org/assertion-error/-/assertion-error-1.0.2.tgz",
-      "dev": true
-    },
-    "async": {
-      "version": "1.5.2",
-      "from": "async@>=1.5.2 <1.6.0",
-      "resolved": "https://registry.npmjs.org/async/-/async-1.5.2.tgz",
-      "dev": true
-    },
-    "asynckit": {
-      "version": "0.4.0",
-      "from": "asynckit@>=0.4.0 <0.5.0",
-      "resolved": "https://registry.npmjs.org/asynckit/-/asynckit-0.4.0.tgz",
-      "dev": true
     },
     "aws-sdk": {
       "version": "2.32.0",
@@ -192,30 +34,6 @@
         }
       }
     },
-    "aws-sign2": {
-      "version": "0.6.0",
-      "from": "aws-sign2@>=0.6.0 <0.7.0",
-      "resolved": "https://registry.npmjs.org/aws-sign2/-/aws-sign2-0.6.0.tgz",
-      "dev": true
-    },
-    "aws4": {
-      "version": "1.6.0",
-      "from": "aws4@>=1.2.1 <2.0.0",
-      "resolved": "https://registry.npmjs.org/aws4/-/aws4-1.6.0.tgz",
-      "dev": true
-    },
-    "babel-code-frame": {
-      "version": "6.22.0",
-      "from": "babel-code-frame@>=6.16.0 <7.0.0",
-      "resolved": "https://registry.npmjs.org/babel-code-frame/-/babel-code-frame-6.22.0.tgz",
-      "dev": true
-    },
-    "balanced-match": {
-      "version": "0.4.2",
-      "from": "balanced-match@>=0.4.1 <0.5.0",
-      "resolved": "https://registry.npmjs.org/balanced-match/-/balanced-match-0.4.2.tgz",
-      "dev": true
-    },
     "base64-js": {
       "version": "1.2.0",
       "from": "base64-js@>=1.0.2 <2.0.0",
@@ -228,7 +46,7 @@
     },
     "basic-auth": {
       "version": "1.1.0",
-      "from": "basic-auth@>=1.1.0 <1.2.0",
+      "from": "https://registry.npmjs.org/basic-auth/-/basic-auth-1.1.0.tgz",
       "resolved": "https://registry.npmjs.org/basic-auth/-/basic-auth-1.1.0.tgz"
     },
     "bcrypt-nodejs": {
@@ -236,25 +54,6 @@
       "from": "bcrypt-nodejs@0.0.3",
       "resolved": "https://registry.npmjs.org/bcrypt-nodejs/-/bcrypt-nodejs-0.0.3.tgz"
     },
-    "bcrypt-pbkdf": {
-      "version": "1.0.1",
-      "from": "bcrypt-pbkdf@>=1.0.0 <2.0.0",
-      "resolved": "https://registry.npmjs.org/bcrypt-pbkdf/-/bcrypt-pbkdf-1.0.1.tgz",
-      "dev": true,
-      "optional": true
-    },
-    "beeper": {
-      "version": "1.1.1",
-      "from": "beeper@>=1.0.0 <2.0.0",
-      "resolved": "https://registry.npmjs.org/beeper/-/beeper-1.1.1.tgz",
-      "dev": true
-    },
-    "bl": {
-      "version": "1.1.2",
-      "from": "bl@>=1.1.2 <1.2.0",
-      "resolved": "https://registry.npmjs.org/bl/-/bl-1.1.2.tgz",
-      "dev": true
-    },
     "bluebird": {
       "version": "3.5.0",
       "from": "bluebird@>=3.3.4 <4.0.0",
@@ -262,32 +61,20 @@
     },
     "body-parser": {
       "version": "1.17.1",
-      "from": "body-parser@>=1.17.1 <2.0.0",
-      "resolved": "https://registry.npmjs.org/body-parser/-/body-parser-1.17.1.tgz"
-    },
-    "boom": {
-      "version": "2.10.1",
-      "from": "boom@>=2.0.0 <3.0.0",
-      "resolved": "https://registry.npmjs.org/boom/-/boom-2.10.1.tgz",
-      "dev": true
-    },
-    "brace-expansion": {
-      "version": "1.1.6",
-      "from": "brace-expansion@>=1.0.0 <2.0.0",
-      "resolved": "https://registry.npmjs.org/brace-expansion/-/brace-expansion-1.1.6.tgz",
-      "dev": true
-    },
-    "braces": {
-      "version": "1.8.5",
-      "from": "braces@>=1.8.2 <2.0.0",
-      "resolved": "https://registry.npmjs.org/braces/-/braces-1.8.5.tgz",
-      "dev": true
-    },
-    "browser-stdout": {
-      "version": "1.3.0",
-      "from": "browser-stdout@1.3.0",
-      "resolved": "https://registry.npmjs.org/browser-stdout/-/browser-stdout-1.3.0.tgz",
-      "dev": true
+      "from": "body-parser@1.17.1",
+      "resolved": "https://registry.npmjs.org/body-parser/-/body-parser-1.17.1.tgz",
+      "dependencies": {
+        "debug": {
+          "version": "2.6.1",
+          "from": "debug@2.6.1",
+          "resolved": "https://registry.npmjs.org/debug/-/debug-2.6.1.tgz"
+        },
+        "qs": {
+          "version": "6.4.0",
+          "from": "qs@6.4.0",
+          "resolved": "https://registry.npmjs.org/qs/-/qs-6.4.0.tgz"
+        }
+      }
     },
     "buffer": {
       "version": "4.9.1",
@@ -308,12 +95,6 @@
       "version": "1.0.1",
       "from": "buffer-writer@1.0.1",
       "resolved": "https://registry.npmjs.org/buffer-writer/-/buffer-writer-1.0.1.tgz"
-    },
-    "builtin-modules": {
-      "version": "1.1.1",
-      "from": "builtin-modules@>=1.0.0 <2.0.0",
-      "resolved": "https://registry.npmjs.org/builtin-modules/-/builtin-modules-1.1.1.tgz",
-      "dev": true
     },
     "busboy": {
       "version": "0.2.14",
@@ -337,160 +118,15 @@
       "from": "bytes@2.4.0",
       "resolved": "https://registry.npmjs.org/bytes/-/bytes-2.4.0.tgz"
     },
-    "caller-path": {
-      "version": "0.1.0",
-      "from": "caller-path@>=0.1.0 <0.2.0",
-      "resolved": "https://registry.npmjs.org/caller-path/-/caller-path-0.1.0.tgz",
-      "dev": true
-    },
-    "callsites": {
-      "version": "0.2.0",
-      "from": "callsites@>=0.2.0 <0.3.0",
-      "resolved": "https://registry.npmjs.org/callsites/-/callsites-0.2.0.tgz",
-      "dev": true
-    },
-    "camelcase": {
-      "version": "1.2.1",
-      "from": "camelcase@>=1.0.2 <2.0.0",
-      "resolved": "https://registry.npmjs.org/camelcase/-/camelcase-1.2.1.tgz",
-      "dev": true,
-      "optional": true
-    },
     "camelize": {
       "version": "1.0.0",
-      "from": "camelize@1.0.0",
+      "from": "https://registry.npmjs.org/camelize/-/camelize-1.0.0.tgz",
       "resolved": "https://registry.npmjs.org/camelize/-/camelize-1.0.0.tgz"
     },
-<<<<<<< HEAD
     "chance": {
       "version": "1.0.6",
       "from": "chance@>=1.0.4 <2.0.0",
       "resolved": "https://registry.npmjs.org/chance/-/chance-1.0.6.tgz"
-=======
-    "caseless": {
-      "version": "0.11.0",
-      "from": "caseless@>=0.11.0 <0.12.0",
-      "resolved": "https://registry.npmjs.org/caseless/-/caseless-0.11.0.tgz",
-      "dev": true
-    },
-    "center-align": {
-      "version": "0.1.3",
-      "from": "center-align@>=0.1.1 <0.2.0",
-      "resolved": "https://registry.npmjs.org/center-align/-/center-align-0.1.3.tgz",
-      "dev": true,
-      "optional": true
-    },
-    "chai": {
-      "version": "3.5.0",
-      "from": "chai@>=3.5.0 <4.0.0",
-      "resolved": "https://registry.npmjs.org/chai/-/chai-3.5.0.tgz",
-      "dev": true
-    },
-    "chalk": {
-      "version": "1.1.3",
-      "from": "chalk@>=1.1.1 <2.0.0",
-      "resolved": "https://registry.npmjs.org/chalk/-/chalk-1.1.3.tgz",
-      "dev": true
-    },
-    "circular-json": {
-      "version": "0.3.1",
-      "from": "circular-json@>=0.3.1 <0.4.0",
-      "resolved": "https://registry.npmjs.org/circular-json/-/circular-json-0.3.1.tgz",
-      "dev": true
-    },
-    "cli-color": {
-      "version": "1.2.0",
-      "from": "cli-color@>=1.2.0 <1.3.0",
-      "resolved": "https://registry.npmjs.org/cli-color/-/cli-color-1.2.0.tgz",
-      "dev": true
-    },
-    "cli-cursor": {
-      "version": "1.0.2",
-      "from": "cli-cursor@>=1.0.1 <2.0.0",
-      "resolved": "https://registry.npmjs.org/cli-cursor/-/cli-cursor-1.0.2.tgz",
-      "dev": true
-    },
-    "cli-width": {
-      "version": "2.1.0",
-      "from": "cli-width@>=2.0.0 <3.0.0",
-      "resolved": "https://registry.npmjs.org/cli-width/-/cli-width-2.1.0.tgz",
-      "dev": true
-    },
-    "cliui": {
-      "version": "2.1.0",
-      "from": "cliui@>=2.1.0 <3.0.0",
-      "resolved": "https://registry.npmjs.org/cliui/-/cliui-2.1.0.tgz",
-      "dev": true,
-      "optional": true,
-      "dependencies": {
-        "wordwrap": {
-          "version": "0.0.2",
-          "from": "wordwrap@0.0.2",
-          "resolved": "https://registry.npmjs.org/wordwrap/-/wordwrap-0.0.2.tgz",
-          "dev": true,
-          "optional": true
-        }
-      }
-    },
-    "clone": {
-      "version": "1.0.2",
-      "from": "clone@>=1.0.0 <2.0.0",
-      "resolved": "https://registry.npmjs.org/clone/-/clone-1.0.2.tgz",
-      "dev": true
-    },
-    "clone-stats": {
-      "version": "0.0.1",
-      "from": "clone-stats@>=0.0.1 <0.0.2",
-      "resolved": "https://registry.npmjs.org/clone-stats/-/clone-stats-0.0.1.tgz",
-      "dev": true
-    },
-    "co": {
-      "version": "4.6.0",
-      "from": "co@>=4.6.0 <5.0.0",
-      "resolved": "https://registry.npmjs.org/co/-/co-4.6.0.tgz",
-      "dev": true
-    },
-    "code-point-at": {
-      "version": "1.1.0",
-      "from": "code-point-at@>=1.0.0 <2.0.0",
-      "resolved": "https://registry.npmjs.org/code-point-at/-/code-point-at-1.1.0.tgz",
-      "dev": true
-    },
-    "codeclimate-test-reporter": {
-      "version": "0.4.1",
-      "from": "codeclimate-test-reporter@>=0.4.0 <0.5.0",
-      "resolved": "https://registry.npmjs.org/codeclimate-test-reporter/-/codeclimate-test-reporter-0.4.1.tgz",
-      "dev": true
-    },
-    "codecov": {
-      "version": "1.0.1",
-      "from": "codecov@>=1.0.1 <2.0.0",
-      "resolved": "https://registry.npmjs.org/codecov/-/codecov-1.0.1.tgz",
-      "dev": true
-    },
-    "combined-stream": {
-      "version": "1.0.5",
-      "from": "combined-stream@>=1.0.5 <1.1.0",
-      "resolved": "https://registry.npmjs.org/combined-stream/-/combined-stream-1.0.5.tgz",
-      "dev": true
-    },
-    "commander": {
-      "version": "2.9.0",
-      "from": "commander@2.9.0",
-      "resolved": "https://registry.npmjs.org/commander/-/commander-2.9.0.tgz",
-      "dev": true
-    },
-    "component-emitter": {
-      "version": "1.2.1",
-      "from": "component-emitter@>=1.2.0 <2.0.0",
-      "resolved": "https://registry.npmjs.org/component-emitter/-/component-emitter-1.2.1.tgz",
-      "dev": true
-    },
-    "concat-map": {
-      "version": "0.0.1",
-      "from": "concat-map@0.0.1",
-      "resolved": "https://registry.npmjs.org/concat-map/-/concat-map-0.0.1.tgz",
-      "dev": true
     },
     "concat-stream": {
       "version": "1.6.0",
@@ -504,18 +140,16 @@
         }
       }
     },
-    "config-chain": {
-      "version": "1.1.11",
-      "from": "config-chain@>=1.1.5 <1.2.0",
-      "resolved": "https://registry.npmjs.org/config-chain/-/config-chain-1.1.11.tgz",
-      "dev": true
->>>>>>> 044cf2e4
-    },
     "connect": {
       "version": "3.6.0",
       "from": "connect@3.6.0",
       "resolved": "https://registry.npmjs.org/connect/-/connect-3.6.0.tgz",
       "dependencies": {
+        "debug": {
+          "version": "2.6.1",
+          "from": "debug@2.6.1",
+          "resolved": "https://registry.npmjs.org/debug/-/debug-2.6.1.tgz"
+        },
         "finalhandler": {
           "version": "1.0.0",
           "from": "finalhandler@1.0.0",
@@ -525,43 +159,37 @@
     },
     "content-disposition": {
       "version": "0.5.2",
-      "from": "content-disposition@0.5.2",
+      "from": "https://registry.npmjs.org/content-disposition/-/content-disposition-0.5.2.tgz",
       "resolved": "https://registry.npmjs.org/content-disposition/-/content-disposition-0.5.2.tgz"
     },
     "content-security-policy-builder": {
       "version": "1.1.0",
-      "from": "content-security-policy-builder@1.1.0",
+      "from": "https://registry.npmjs.org/content-security-policy-builder/-/content-security-policy-builder-1.1.0.tgz",
       "resolved": "https://registry.npmjs.org/content-security-policy-builder/-/content-security-policy-builder-1.1.0.tgz"
     },
     "content-type": {
       "version": "1.0.2",
-      "from": "content-type@>=1.0.2 <1.1.0",
+      "from": "https://registry.npmjs.org/content-type/-/content-type-1.0.2.tgz",
       "resolved": "https://registry.npmjs.org/content-type/-/content-type-1.0.2.tgz"
     },
     "cookie": {
       "version": "0.3.1",
-      "from": "cookie@0.3.1",
+      "from": "https://registry.npmjs.org/cookie/-/cookie-0.3.1.tgz",
       "resolved": "https://registry.npmjs.org/cookie/-/cookie-0.3.1.tgz"
     },
     "cookie-signature": {
       "version": "1.0.6",
-      "from": "cookie-signature@1.0.6",
+      "from": "https://registry.npmjs.org/cookie-signature/-/cookie-signature-1.0.6.tgz",
       "resolved": "https://registry.npmjs.org/cookie-signature/-/cookie-signature-1.0.6.tgz"
-    },
-    "cookiejar": {
-      "version": "2.1.0",
-      "from": "cookiejar@>=2.0.6 <3.0.0",
-      "resolved": "https://registry.npmjs.org/cookiejar/-/cookiejar-2.1.0.tgz",
-      "dev": true
     },
     "core-util-is": {
       "version": "1.0.2",
-      "from": "core-util-is@1.0.2",
+      "from": "https://registry.npmjs.org/core-util-is/-/core-util-is-1.0.2.tgz",
       "resolved": "https://registry.npmjs.org/core-util-is/-/core-util-is-1.0.2.tgz"
     },
     "cors": {
       "version": "2.8.1",
-      "from": "cors@>=2.8.1 <3.0.0",
+      "from": "https://registry.npmjs.org/cors/-/cors-2.8.1.tgz",
       "resolved": "https://registry.npmjs.org/cors/-/cors-2.8.1.tgz"
     },
     "cross-env": {
@@ -574,52 +202,20 @@
       "from": "cross-spawn@>=5.1.0 <6.0.0",
       "resolved": "https://registry.npmjs.org/cross-spawn/-/cross-spawn-5.1.0.tgz"
     },
-    "cryptiles": {
-      "version": "2.0.5",
-      "from": "cryptiles@>=2.0.0 <3.0.0",
-      "resolved": "https://registry.npmjs.org/cryptiles/-/cryptiles-2.0.5.tgz",
-      "dev": true
-    },
     "crypto-browserify": {
       "version": "1.0.9",
       "from": "crypto-browserify@1.0.9",
       "resolved": "https://registry.npmjs.org/crypto-browserify/-/crypto-browserify-1.0.9.tgz"
     },
-    "d": {
-      "version": "1.0.0",
-      "from": "d@>=1.0.0 <2.0.0",
-      "resolved": "https://registry.npmjs.org/d/-/d-1.0.0.tgz",
-      "dev": true
-    },
-    "dashdash": {
-      "version": "1.14.1",
-      "from": "dashdash@>=1.12.0 <2.0.0",
-      "resolved": "https://registry.npmjs.org/dashdash/-/dashdash-1.14.1.tgz",
-      "dev": true,
-      "dependencies": {
-        "assert-plus": {
-          "version": "1.0.0",
-          "from": "assert-plus@>=1.0.0 <2.0.0",
-          "resolved": "https://registry.npmjs.org/assert-plus/-/assert-plus-1.0.0.tgz",
-          "dev": true
-        }
-      }
-    },
     "dasherize": {
       "version": "2.0.0",
-      "from": "dasherize@2.0.0",
+      "from": "https://registry.npmjs.org/dasherize/-/dasherize-2.0.0.tgz",
       "resolved": "https://registry.npmjs.org/dasherize/-/dasherize-2.0.0.tgz"
     },
     "dashify": {
       "version": "0.2.2",
-      "from": "dashify@>=0.2.0 <0.3.0",
+      "from": "https://registry.npmjs.org/dashify/-/dashify-0.2.2.tgz",
       "resolved": "https://registry.npmjs.org/dashify/-/dashify-0.2.2.tgz"
-    },
-    "dateformat": {
-      "version": "2.0.0",
-      "from": "dateformat@>=2.0.0 <3.0.0",
-      "resolved": "https://registry.npmjs.org/dateformat/-/dateformat-2.0.0.tgz",
-      "dev": true
     },
     "debug": {
       "version": "2.6.3",
@@ -633,99 +229,25 @@
         }
       }
     },
-<<<<<<< HEAD
     "deep-extend": {
       "version": "0.4.1",
       "from": "deep-extend@>=0.4.0 <0.5.0",
       "resolved": "https://registry.npmjs.org/deep-extend/-/deep-extend-0.4.1.tgz"
-=======
-    "decamelize": {
-      "version": "1.2.0",
-      "from": "decamelize@>=1.0.0 <2.0.0",
-      "resolved": "https://registry.npmjs.org/decamelize/-/decamelize-1.2.0.tgz",
-      "dev": true
-    },
-    "deep-eql": {
-      "version": "0.1.3",
-      "from": "deep-eql@>=0.1.3 <0.2.0",
-      "resolved": "https://registry.npmjs.org/deep-eql/-/deep-eql-0.1.3.tgz",
-      "dev": true,
-      "dependencies": {
-        "type-detect": {
-          "version": "0.1.1",
-          "from": "type-detect@0.1.1",
-          "resolved": "https://registry.npmjs.org/type-detect/-/type-detect-0.1.1.tgz",
-          "dev": true
-        }
-      }
-    },
-    "deep-is": {
-      "version": "0.1.3",
-      "from": "deep-is@>=0.1.3 <0.2.0",
-      "resolved": "https://registry.npmjs.org/deep-is/-/deep-is-0.1.3.tgz",
-      "dev": true
-    },
-    "defaults": {
-      "version": "1.0.3",
-      "from": "defaults@>=1.0.0 <2.0.0",
-      "resolved": "https://registry.npmjs.org/defaults/-/defaults-1.0.3.tgz",
-      "dev": true
-    },
-    "del": {
-      "version": "2.2.2",
-      "from": "del@>=2.0.2 <3.0.0",
-      "resolved": "https://registry.npmjs.org/del/-/del-2.2.2.tgz",
-      "dev": true,
-      "dependencies": {
-        "rimraf": {
-          "version": "2.6.1",
-          "from": "rimraf@>=2.2.8 <3.0.0",
-          "resolved": "https://registry.npmjs.org/rimraf/-/rimraf-2.6.1.tgz",
-          "dev": true
-        }
-      }
-    },
-    "delayed-stream": {
-      "version": "1.0.0",
-      "from": "delayed-stream@>=1.0.0 <1.1.0",
-      "resolved": "https://registry.npmjs.org/delayed-stream/-/delayed-stream-1.0.0.tgz",
-      "dev": true
->>>>>>> 044cf2e4
     },
     "depd": {
       "version": "1.1.0",
-      "from": "depd@>=1.1.0 <1.2.0",
+      "from": "https://registry.npmjs.org/depd/-/depd-1.1.0.tgz",
       "resolved": "https://registry.npmjs.org/depd/-/depd-1.1.0.tgz"
     },
-<<<<<<< HEAD
     "deref": {
       "version": "0.6.4",
       "from": "deref@>=0.6.4 <0.7.0",
       "resolved": "https://registry.npmjs.org/deref/-/deref-0.6.4.tgz"
-=======
-    "deprecated": {
-      "version": "0.0.1",
-      "from": "deprecated@>=0.0.1 <0.0.2",
-      "resolved": "https://registry.npmjs.org/deprecated/-/deprecated-0.0.1.tgz",
-      "dev": true
->>>>>>> 044cf2e4
     },
     "destroy": {
       "version": "1.0.4",
-      "from": "destroy@>=1.0.4 <1.1.0",
+      "from": "https://registry.npmjs.org/destroy/-/destroy-1.0.4.tgz",
       "resolved": "https://registry.npmjs.org/destroy/-/destroy-1.0.4.tgz"
-    },
-<<<<<<< HEAD
-    "discontinuous-range": {
-      "version": "1.0.0",
-      "from": "discontinuous-range@1.0.0",
-      "resolved": "https://registry.npmjs.org/discontinuous-range/-/discontinuous-range-1.0.0.tgz"
-=======
-    "detect-file": {
-      "version": "0.1.0",
-      "from": "detect-file@>=0.1.0 <0.2.0",
-      "resolved": "https://registry.npmjs.org/detect-file/-/detect-file-0.1.0.tgz",
-      "dev": true
     },
     "dicer": {
       "version": "0.2.5",
@@ -744,32 +266,24 @@
         }
       }
     },
-    "diff": {
-      "version": "1.4.0",
-      "from": "diff@1.4.0",
-      "resolved": "https://registry.npmjs.org/diff/-/diff-1.4.0.tgz",
-      "dev": true
->>>>>>> 044cf2e4
+    "discontinuous-range": {
+      "version": "1.0.0",
+      "from": "discontinuous-range@1.0.0",
+      "resolved": "https://registry.npmjs.org/discontinuous-range/-/discontinuous-range-1.0.0.tgz"
     },
     "dns-prefetch-control": {
       "version": "0.1.0",
-      "from": "dns-prefetch-control@0.1.0",
+      "from": "https://registry.npmjs.org/dns-prefetch-control/-/dns-prefetch-control-0.1.0.tgz",
       "resolved": "https://registry.npmjs.org/dns-prefetch-control/-/dns-prefetch-control-0.1.0.tgz"
     },
-    "doctrine": {
-      "version": "2.0.0",
-      "from": "doctrine@>=2.0.0 <3.0.0",
-      "resolved": "https://registry.npmjs.org/doctrine/-/doctrine-2.0.0.tgz",
-      "dev": true
-    },
     "dont-sniff-mimetype": {
       "version": "1.0.0",
-      "from": "dont-sniff-mimetype@1.0.0",
+      "from": "https://registry.npmjs.org/dont-sniff-mimetype/-/dont-sniff-mimetype-1.0.0.tgz",
       "resolved": "https://registry.npmjs.org/dont-sniff-mimetype/-/dont-sniff-mimetype-1.0.0.tgz"
     },
     "dotenv": {
       "version": "4.0.0",
-      "from": "dotenv@>=4.0.0 <5.0.0",
+      "from": "https://registry.npmjs.org/dotenv/-/dotenv-4.0.0.tgz",
       "resolved": "https://registry.npmjs.org/dotenv/-/dotenv-4.0.0.tgz"
     },
     "dottie": {
@@ -777,320 +291,52 @@
       "from": "dottie@>=1.0.0 <2.0.0",
       "resolved": "https://registry.npmjs.org/dottie/-/dottie-1.1.1.tgz"
     },
-    "duplexer2": {
-      "version": "0.0.2",
-      "from": "duplexer2@0.0.2",
-      "resolved": "https://registry.npmjs.org/duplexer2/-/duplexer2-0.0.2.tgz",
-      "dev": true,
-      "dependencies": {
-        "isarray": {
-          "version": "0.0.1",
-          "from": "isarray@0.0.1",
-          "resolved": "https://registry.npmjs.org/isarray/-/isarray-0.0.1.tgz",
-          "dev": true
-        },
-        "readable-stream": {
-          "version": "1.1.14",
-          "from": "readable-stream@>=1.1.9 <1.2.0",
-          "resolved": "https://registry.npmjs.org/readable-stream/-/readable-stream-1.1.14.tgz",
-          "dev": true
-        }
-      }
-    },
-    "ecc-jsbn": {
-      "version": "0.1.1",
-      "from": "ecc-jsbn@>=0.1.1 <0.2.0",
-      "resolved": "https://registry.npmjs.org/ecc-jsbn/-/ecc-jsbn-0.1.1.tgz",
-      "dev": true,
-      "optional": true
-    },
     "ecdsa-sig-formatter": {
       "version": "1.0.9",
       "from": "ecdsa-sig-formatter@1.0.9",
       "resolved": "https://registry.npmjs.org/ecdsa-sig-formatter/-/ecdsa-sig-formatter-1.0.9.tgz"
     },
-    "editorconfig": {
-      "version": "0.13.2",
-      "from": "editorconfig@>=0.13.2 <0.14.0",
-      "resolved": "https://registry.npmjs.org/editorconfig/-/editorconfig-0.13.2.tgz",
-      "dev": true,
-      "dependencies": {
-        "lru-cache": {
-          "version": "3.2.0",
-          "from": "lru-cache@>=3.2.0 <4.0.0",
-          "resolved": "https://registry.npmjs.org/lru-cache/-/lru-cache-3.2.0.tgz",
-          "dev": true
-        }
-      }
-    },
     "ee-first": {
       "version": "1.1.1",
-      "from": "ee-first@1.1.1",
+      "from": "https://registry.npmjs.org/ee-first/-/ee-first-1.1.1.tgz",
       "resolved": "https://registry.npmjs.org/ee-first/-/ee-first-1.1.1.tgz"
     },
     "encodeurl": {
       "version": "1.0.1",
-      "from": "encodeurl@>=1.0.1 <1.1.0",
+      "from": "https://registry.npmjs.org/encodeurl/-/encodeurl-1.0.1.tgz",
       "resolved": "https://registry.npmjs.org/encodeurl/-/encodeurl-1.0.1.tgz"
-    },
-    "end-of-stream": {
-      "version": "0.1.5",
-      "from": "end-of-stream@>=0.1.5 <0.2.0",
-      "resolved": "https://registry.npmjs.org/end-of-stream/-/end-of-stream-0.1.5.tgz",
-      "dev": true,
-      "dependencies": {
-        "once": {
-          "version": "1.3.3",
-          "from": "once@>=1.3.0 <1.4.0",
-          "resolved": "https://registry.npmjs.org/once/-/once-1.3.3.tgz",
-          "dev": true
-        }
-      }
-    },
-    "error-ex": {
-      "version": "1.3.1",
-      "from": "error-ex@>=1.2.0 <2.0.0",
-      "resolved": "https://registry.npmjs.org/error-ex/-/error-ex-1.3.1.tgz",
-      "dev": true
-    },
-    "es5-ext": {
-      "version": "0.10.15",
-      "from": "es5-ext@>=0.10.14 <0.11.0",
-      "resolved": "https://registry.npmjs.org/es5-ext/-/es5-ext-0.10.15.tgz",
-      "dev": true
-    },
-    "es6-iterator": {
-      "version": "2.0.1",
-      "from": "es6-iterator@>=2.0.1 <2.1.0",
-      "resolved": "https://registry.npmjs.org/es6-iterator/-/es6-iterator-2.0.1.tgz",
-      "dev": true
-    },
-    "es6-map": {
-      "version": "0.1.5",
-      "from": "es6-map@>=0.1.3 <0.2.0",
-      "resolved": "https://registry.npmjs.org/es6-map/-/es6-map-0.1.5.tgz",
-      "dev": true
-    },
-    "es6-set": {
-      "version": "0.1.5",
-      "from": "es6-set@>=0.1.5 <0.2.0",
-      "resolved": "https://registry.npmjs.org/es6-set/-/es6-set-0.1.5.tgz",
-      "dev": true
-    },
-    "es6-symbol": {
-      "version": "3.1.1",
-      "from": "es6-symbol@>=3.1.1 <3.2.0",
-      "resolved": "https://registry.npmjs.org/es6-symbol/-/es6-symbol-3.1.1.tgz",
-      "dev": true
-    },
-    "es6-weak-map": {
-      "version": "2.0.2",
-      "from": "es6-weak-map@>=2.0.1 <3.0.0",
-      "resolved": "https://registry.npmjs.org/es6-weak-map/-/es6-weak-map-2.0.2.tgz",
-      "dev": true
     },
     "escape-html": {
       "version": "1.0.3",
-      "from": "escape-html@>=1.0.3 <1.1.0",
+      "from": "https://registry.npmjs.org/escape-html/-/escape-html-1.0.3.tgz",
       "resolved": "https://registry.npmjs.org/escape-html/-/escape-html-1.0.3.tgz"
-    },
-    "escape-string-regexp": {
-      "version": "1.0.5",
-      "from": "escape-string-regexp@>=1.0.2 <2.0.0",
-      "resolved": "https://registry.npmjs.org/escape-string-regexp/-/escape-string-regexp-1.0.5.tgz",
-      "dev": true
-    },
-    "escodegen": {
-      "version": "1.8.1",
-      "from": "escodegen@>=1.8.0 <1.9.0",
-      "resolved": "https://registry.npmjs.org/escodegen/-/escodegen-1.8.1.tgz",
-      "dev": true,
-      "dependencies": {
-        "esprima": {
-          "version": "2.7.3",
-          "from": "esprima@>=2.7.1 <3.0.0",
-          "resolved": "https://registry.npmjs.org/esprima/-/esprima-2.7.3.tgz",
-          "dev": true
-        },
-        "estraverse": {
-          "version": "1.9.3",
-          "from": "estraverse@>=1.9.1 <2.0.0",
-          "resolved": "https://registry.npmjs.org/estraverse/-/estraverse-1.9.3.tgz",
-          "dev": true
-        }
-      }
-    },
-    "escope": {
-      "version": "3.6.0",
-      "from": "escope@>=3.6.0 <4.0.0",
-      "resolved": "https://registry.npmjs.org/escope/-/escope-3.6.0.tgz",
-      "dev": true
-    },
-    "eslint": {
-      "version": "3.18.0",
-      "from": "eslint@>=3.16.1 <4.0.0",
-      "resolved": "https://registry.npmjs.org/eslint/-/eslint-3.18.0.tgz",
-      "dev": true
-    },
-    "espree": {
-      "version": "3.4.0",
-      "from": "espree@>=3.4.0 <4.0.0",
-      "resolved": "https://registry.npmjs.org/espree/-/espree-3.4.0.tgz",
-      "dev": true
-    },
-    "esprima": {
-      "version": "3.1.3",
-      "from": "esprima@>=3.1.1 <4.0.0",
-      "resolved": "https://registry.npmjs.org/esprima/-/esprima-3.1.3.tgz",
-      "dev": true
-    },
-    "esquery": {
-      "version": "1.0.0",
-      "from": "esquery@>=1.0.0 <2.0.0",
-      "resolved": "https://registry.npmjs.org/esquery/-/esquery-1.0.0.tgz",
-      "dev": true
-    },
-    "esrecurse": {
-      "version": "4.1.0",
-      "from": "esrecurse@>=4.1.0 <5.0.0",
-      "resolved": "https://registry.npmjs.org/esrecurse/-/esrecurse-4.1.0.tgz",
-      "dev": true,
-      "dependencies": {
-        "estraverse": {
-          "version": "4.1.1",
-          "from": "estraverse@>=4.1.0 <4.2.0",
-          "resolved": "https://registry.npmjs.org/estraverse/-/estraverse-4.1.1.tgz",
-          "dev": true
-        }
-      }
-    },
-    "estraverse": {
-      "version": "4.2.0",
-      "from": "estraverse@>=4.2.0 <5.0.0",
-      "resolved": "https://registry.npmjs.org/estraverse/-/estraverse-4.2.0.tgz",
-      "dev": true
-    },
-    "esutils": {
-      "version": "2.0.2",
-      "from": "esutils@>=2.0.2 <3.0.0",
-      "resolved": "https://registry.npmjs.org/esutils/-/esutils-2.0.2.tgz",
-      "dev": true
     },
     "etag": {
       "version": "1.8.0",
       "from": "etag@>=1.8.0 <1.9.0",
       "resolved": "https://registry.npmjs.org/etag/-/etag-1.8.0.tgz"
     },
-    "event-emitter": {
-      "version": "0.3.5",
-      "from": "event-emitter@>=0.3.5 <0.4.0",
-      "resolved": "https://registry.npmjs.org/event-emitter/-/event-emitter-0.3.5.tgz",
-      "dev": true
-    },
-    "execSync": {
-      "version": "1.0.2",
-      "from": "execSync@1.0.2",
-      "resolved": "https://registry.npmjs.org/execSync/-/execSync-1.0.2.tgz",
-      "dev": true
-    },
-    "exit-hook": {
-      "version": "1.1.1",
-      "from": "exit-hook@>=1.0.0 <2.0.0",
-      "resolved": "https://registry.npmjs.org/exit-hook/-/exit-hook-1.1.1.tgz",
-      "dev": true
-    },
-    "expand-brackets": {
-      "version": "0.1.5",
-      "from": "expand-brackets@>=0.1.4 <0.2.0",
-      "resolved": "https://registry.npmjs.org/expand-brackets/-/expand-brackets-0.1.5.tgz",
-      "dev": true
-    },
-    "expand-range": {
-      "version": "1.8.2",
-      "from": "expand-range@>=1.8.1 <2.0.0",
-      "resolved": "https://registry.npmjs.org/expand-range/-/expand-range-1.8.2.tgz",
-      "dev": true
-    },
-    "expand-tilde": {
-      "version": "1.2.2",
-      "from": "expand-tilde@>=1.2.2 <2.0.0",
-      "resolved": "https://registry.npmjs.org/expand-tilde/-/expand-tilde-1.2.2.tgz",
-      "dev": true
-    },
     "express": {
       "version": "4.15.2",
-      "from": "express@>=4.15.2 <5.0.0",
-      "resolved": "https://registry.npmjs.org/express/-/express-4.15.2.tgz"
-    },
-    "faker": {
-      "version": "3.0.1",
-      "from": "faker@3.0.1",
-      "resolved": "https://registry.npmjs.org/faker/-/faker-3.0.1.tgz"
-    },
-    "extend": {
-      "version": "3.0.0",
-      "from": "extend@>=3.0.0 <3.1.0",
-      "resolved": "https://registry.npmjs.org/extend/-/extend-3.0.0.tgz",
-      "dev": true
-    },
-    "extglob": {
-      "version": "0.3.2",
-      "from": "extglob@>=0.3.1 <0.4.0",
-      "resolved": "https://registry.npmjs.org/extglob/-/extglob-0.3.2.tgz",
-      "dev": true
-    },
-    "extsprintf": {
-      "version": "1.0.2",
-      "from": "extsprintf@1.0.2",
-      "resolved": "https://registry.npmjs.org/extsprintf/-/extsprintf-1.0.2.tgz",
-      "dev": true
-    },
-    "faker": {
-      "version": "3.1.0",
-      "from": "faker@>=3.0.0 <4.0.0",
-      "resolved": "https://registry.npmjs.org/faker/-/faker-3.1.0.tgz",
-      "dev": true
-    },
-    "fancy-log": {
-      "version": "1.3.0",
-      "from": "fancy-log@>=1.1.0 <2.0.0",
-      "resolved": "https://registry.npmjs.org/fancy-log/-/fancy-log-1.3.0.tgz",
-      "dev": true
-    },
-    "fast-levenshtein": {
-      "version": "2.0.6",
-      "from": "fast-levenshtein@>=2.0.4 <2.1.0",
-      "resolved": "https://registry.npmjs.org/fast-levenshtein/-/fast-levenshtein-2.0.6.tgz",
-      "dev": true
-    },
-    "figures": {
-      "version": "1.7.0",
-      "from": "figures@>=1.3.5 <2.0.0",
-      "resolved": "https://registry.npmjs.org/figures/-/figures-1.7.0.tgz",
-      "dev": true
-    },
-    "file-entry-cache": {
-      "version": "2.0.0",
-      "from": "file-entry-cache@>=2.0.0 <3.0.0",
-      "resolved": "https://registry.npmjs.org/file-entry-cache/-/file-entry-cache-2.0.0.tgz",
-      "dev": true
+      "from": "express@4.15.2",
+      "resolved": "https://registry.npmjs.org/express/-/express-4.15.2.tgz",
+      "dependencies": {
+        "debug": {
+          "version": "2.6.1",
+          "from": "debug@2.6.1",
+          "resolved": "https://registry.npmjs.org/debug/-/debug-2.6.1.tgz"
+        },
+        "qs": {
+          "version": "6.4.0",
+          "from": "qs@6.4.0",
+          "resolved": "https://registry.npmjs.org/qs/-/qs-6.4.0.tgz"
+        }
+      }
     },
     "file-stream-rotator": {
       "version": "0.1.0",
-      "from": "file-stream-rotator@>=0.1.0 <0.2.0",
+      "from": "file-stream-rotator@0.1.0",
       "resolved": "https://registry.npmjs.org/file-stream-rotator/-/file-stream-rotator-0.1.0.tgz"
-    },
-    "filename-regex": {
-      "version": "2.0.0",
-      "from": "filename-regex@>=2.0.0 <3.0.0",
-      "resolved": "https://registry.npmjs.org/filename-regex/-/filename-regex-2.0.0.tgz",
-      "dev": true
-    },
-    "fill-range": {
-      "version": "2.2.3",
-      "from": "fill-range@>=2.1.0 <3.0.0",
-      "resolved": "https://registry.npmjs.org/fill-range/-/fill-range-2.2.3.tgz",
-      "dev": true
     },
     "finalhandler": {
       "version": "1.0.1",
@@ -1104,102 +350,14 @@
         }
       }
     },
-    "find-index": {
-      "version": "0.1.1",
-      "from": "find-index@>=0.1.1 <0.2.0",
-      "resolved": "https://registry.npmjs.org/find-index/-/find-index-0.1.1.tgz",
-      "dev": true
-    },
-    "find-up": {
-      "version": "1.1.2",
-      "from": "find-up@>=1.0.0 <2.0.0",
-      "resolved": "https://registry.npmjs.org/find-up/-/find-up-1.1.2.tgz",
-      "dev": true
-    },
-    "findup-sync": {
-      "version": "0.4.3",
-      "from": "findup-sync@>=0.4.0 <0.5.0",
-      "resolved": "https://registry.npmjs.org/findup-sync/-/findup-sync-0.4.3.tgz",
-      "dev": true
-    },
-    "fined": {
-      "version": "1.0.2",
-      "from": "fined@>=1.0.1 <2.0.0",
-      "resolved": "https://registry.npmjs.org/fined/-/fined-1.0.2.tgz",
-      "dev": true
-    },
-    "first-chunk-stream": {
-      "version": "1.0.0",
-      "from": "first-chunk-stream@>=1.0.0 <2.0.0",
-      "resolved": "https://registry.npmjs.org/first-chunk-stream/-/first-chunk-stream-1.0.0.tgz",
-      "dev": true
-    },
-    "flagged-respawn": {
-      "version": "0.3.2",
-      "from": "flagged-respawn@>=0.3.2 <0.4.0",
-      "resolved": "https://registry.npmjs.org/flagged-respawn/-/flagged-respawn-0.3.2.tgz",
-      "dev": true
-    },
-    "flat-cache": {
-      "version": "1.2.2",
-      "from": "flat-cache@>=1.2.1 <2.0.0",
-      "resolved": "https://registry.npmjs.org/flat-cache/-/flat-cache-1.2.2.tgz",
-      "dev": true,
-      "dependencies": {
-        "graceful-fs": {
-          "version": "4.1.11",
-          "from": "graceful-fs@>=4.1.2 <5.0.0",
-          "resolved": "https://registry.npmjs.org/graceful-fs/-/graceful-fs-4.1.11.tgz",
-          "dev": true
-        }
-      }
-    },
-    "for-in": {
-      "version": "1.0.2",
-      "from": "for-in@>=1.0.1 <2.0.0",
-      "resolved": "https://registry.npmjs.org/for-in/-/for-in-1.0.2.tgz",
-      "dev": true
-    },
-    "for-own": {
-      "version": "0.1.5",
-      "from": "for-own@>=0.1.4 <0.2.0",
-      "resolved": "https://registry.npmjs.org/for-own/-/for-own-0.1.5.tgz",
-      "dev": true
-    },
-    "forever-agent": {
-      "version": "0.6.1",
-      "from": "forever-agent@>=0.6.1 <0.7.0",
-      "resolved": "https://registry.npmjs.org/forever-agent/-/forever-agent-0.6.1.tgz",
-      "dev": true
-    },
-    "form-data": {
-      "version": "1.0.1",
-      "from": "form-data@>=1.0.0-rc4 <1.1.0",
-      "resolved": "https://registry.npmjs.org/form-data/-/form-data-1.0.1.tgz",
-      "dev": true,
-      "dependencies": {
-        "async": {
-          "version": "2.2.0",
-          "from": "async@>=2.0.1 <3.0.0",
-          "resolved": "https://registry.npmjs.org/async/-/async-2.2.0.tgz",
-          "dev": true
-        }
-      }
-    },
-    "formidable": {
-      "version": "1.1.1",
-      "from": "formidable@>=1.1.1 <2.0.0",
-      "resolved": "https://registry.npmjs.org/formidable/-/formidable-1.1.1.tgz",
-      "dev": true
-    },
     "forwarded": {
       "version": "0.1.0",
-      "from": "forwarded@>=0.1.0 <0.2.0",
+      "from": "https://registry.npmjs.org/forwarded/-/forwarded-0.1.0.tgz",
       "resolved": "https://registry.npmjs.org/forwarded/-/forwarded-0.1.0.tgz"
     },
     "frameguard": {
       "version": "3.0.0",
-      "from": "frameguard@3.0.0",
+      "from": "https://registry.npmjs.org/frameguard/-/frameguard-3.0.0.tgz",
       "resolved": "https://registry.npmjs.org/frameguard/-/frameguard-3.0.0.tgz"
     },
     "fresh": {
@@ -1207,337 +365,11 @@
       "from": "fresh@0.5.0",
       "resolved": "https://registry.npmjs.org/fresh/-/fresh-0.5.0.tgz"
     },
-    "fs-exists-sync": {
-      "version": "0.1.0",
-      "from": "fs-exists-sync@>=0.1.0 <0.2.0",
-      "resolved": "https://registry.npmjs.org/fs-exists-sync/-/fs-exists-sync-0.1.0.tgz",
-      "dev": true
-    },
-    "fs-extra": {
-      "version": "2.1.2",
-      "from": "fs-extra@>=2.0.0 <3.0.0",
-      "resolved": "https://registry.npmjs.org/fs-extra/-/fs-extra-2.1.2.tgz",
-      "dev": true,
-      "dependencies": {
-        "graceful-fs": {
-          "version": "4.1.11",
-          "from": "graceful-fs@>=4.1.2 <5.0.0",
-          "resolved": "https://registry.npmjs.org/graceful-fs/-/graceful-fs-4.1.11.tgz",
-          "dev": true
-        }
-      }
-    },
-    "fs.realpath": {
-      "version": "1.0.0",
-      "from": "fs.realpath@>=1.0.0 <2.0.0",
-      "resolved": "https://registry.npmjs.org/fs.realpath/-/fs.realpath-1.0.0.tgz",
-      "dev": true
-    },
-    "gaze": {
-      "version": "0.5.2",
-      "from": "gaze@>=0.5.1 <0.6.0",
-      "resolved": "https://registry.npmjs.org/gaze/-/gaze-0.5.2.tgz",
-      "dev": true
-    },
-    "generate-function": {
-      "version": "2.0.0",
-      "from": "generate-function@>=2.0.0 <3.0.0",
-      "resolved": "https://registry.npmjs.org/generate-function/-/generate-function-2.0.0.tgz",
-      "dev": true
-    },
-    "generate-object-property": {
-      "version": "1.2.0",
-      "from": "generate-object-property@>=1.1.0 <2.0.0",
-      "resolved": "https://registry.npmjs.org/generate-object-property/-/generate-object-property-1.2.0.tgz",
-      "dev": true
-    },
     "generic-pool": {
       "version": "2.4.2",
       "from": "generic-pool@2.4.2",
       "resolved": "https://registry.npmjs.org/generic-pool/-/generic-pool-2.4.2.tgz"
     },
-    "getpass": {
-      "version": "0.1.6",
-      "from": "getpass@>=0.1.1 <0.2.0",
-      "resolved": "https://registry.npmjs.org/getpass/-/getpass-0.1.6.tgz",
-      "dev": true,
-      "dependencies": {
-        "assert-plus": {
-          "version": "1.0.0",
-          "from": "assert-plus@>=1.0.0 <2.0.0",
-          "resolved": "https://registry.npmjs.org/assert-plus/-/assert-plus-1.0.0.tgz",
-          "dev": true
-        }
-      }
-    },
-    "glob": {
-      "version": "7.1.1",
-      "from": "glob@>=7.0.3 <8.0.0",
-      "resolved": "https://registry.npmjs.org/glob/-/glob-7.1.1.tgz",
-      "dev": true
-    },
-    "glob-base": {
-      "version": "0.3.0",
-      "from": "glob-base@>=0.3.0 <0.4.0",
-      "resolved": "https://registry.npmjs.org/glob-base/-/glob-base-0.3.0.tgz",
-      "dev": true
-    },
-    "glob-parent": {
-      "version": "2.0.0",
-      "from": "glob-parent@>=2.0.0 <3.0.0",
-      "resolved": "https://registry.npmjs.org/glob-parent/-/glob-parent-2.0.0.tgz",
-      "dev": true
-    },
-    "glob-stream": {
-      "version": "3.1.18",
-      "from": "glob-stream@>=3.1.5 <4.0.0",
-      "resolved": "https://registry.npmjs.org/glob-stream/-/glob-stream-3.1.18.tgz",
-      "dev": true,
-      "dependencies": {
-        "glob": {
-          "version": "4.5.3",
-          "from": "glob@>=4.3.1 <5.0.0",
-          "resolved": "https://registry.npmjs.org/glob/-/glob-4.5.3.tgz",
-          "dev": true
-        },
-        "isarray": {
-          "version": "0.0.1",
-          "from": "isarray@0.0.1",
-          "resolved": "https://registry.npmjs.org/isarray/-/isarray-0.0.1.tgz",
-          "dev": true
-        },
-        "minimatch": {
-          "version": "2.0.10",
-          "from": "minimatch@>=2.0.1 <3.0.0",
-          "resolved": "https://registry.npmjs.org/minimatch/-/minimatch-2.0.10.tgz",
-          "dev": true
-        },
-        "readable-stream": {
-          "version": "1.0.34",
-          "from": "readable-stream@>=1.0.33-1 <1.1.0-0",
-          "resolved": "https://registry.npmjs.org/readable-stream/-/readable-stream-1.0.34.tgz",
-          "dev": true
-        },
-        "through2": {
-          "version": "0.6.5",
-          "from": "through2@>=0.6.1 <0.7.0",
-          "resolved": "https://registry.npmjs.org/through2/-/through2-0.6.5.tgz",
-          "dev": true
-        }
-      }
-    },
-    "glob-watcher": {
-      "version": "0.0.6",
-      "from": "glob-watcher@>=0.0.6 <0.0.7",
-      "resolved": "https://registry.npmjs.org/glob-watcher/-/glob-watcher-0.0.6.tgz",
-      "dev": true
-    },
-    "glob2base": {
-      "version": "0.0.12",
-      "from": "glob2base@>=0.0.12 <0.0.13",
-      "resolved": "https://registry.npmjs.org/glob2base/-/glob2base-0.0.12.tgz",
-      "dev": true
-    },
-    "global-modules": {
-      "version": "0.2.3",
-      "from": "global-modules@>=0.2.3 <0.3.0",
-      "resolved": "https://registry.npmjs.org/global-modules/-/global-modules-0.2.3.tgz",
-      "dev": true,
-      "dependencies": {
-        "is-windows": {
-          "version": "0.2.0",
-          "from": "is-windows@>=0.2.0 <0.3.0",
-          "resolved": "https://registry.npmjs.org/is-windows/-/is-windows-0.2.0.tgz",
-          "dev": true
-        }
-      }
-    },
-    "global-prefix": {
-      "version": "0.1.5",
-      "from": "global-prefix@>=0.1.4 <0.2.0",
-      "resolved": "https://registry.npmjs.org/global-prefix/-/global-prefix-0.1.5.tgz",
-      "dev": true,
-      "dependencies": {
-        "is-windows": {
-          "version": "0.2.0",
-          "from": "is-windows@^0.2.0",
-          "resolved": "https://registry.npmjs.org/is-windows/-/is-windows-0.2.0.tgz",
-          "dev": true
-        }
-      }
-    },
-    "globals": {
-      "version": "9.17.0",
-      "from": "globals@>=9.14.0 <10.0.0",
-      "resolved": "https://registry.npmjs.org/globals/-/globals-9.17.0.tgz",
-      "dev": true
-    },
-    "globby": {
-      "version": "5.0.0",
-      "from": "globby@>=5.0.0 <6.0.0",
-      "resolved": "https://registry.npmjs.org/globby/-/globby-5.0.0.tgz",
-      "dev": true
-    },
-    "globule": {
-      "version": "0.1.0",
-      "from": "globule@>=0.1.0 <0.2.0",
-      "resolved": "https://registry.npmjs.org/globule/-/globule-0.1.0.tgz",
-      "dev": true,
-      "dependencies": {
-        "glob": {
-          "version": "3.1.21",
-          "from": "glob@>=3.1.21 <3.2.0",
-          "resolved": "https://registry.npmjs.org/glob/-/glob-3.1.21.tgz",
-          "dev": true
-        },
-        "inherits": {
-          "version": "1.0.2",
-          "from": "inherits@>=1.0.0 <2.0.0",
-          "resolved": "https://registry.npmjs.org/inherits/-/inherits-1.0.2.tgz",
-          "dev": true
-        },
-        "lodash": {
-          "version": "1.0.2",
-          "from": "lodash@>=1.0.1 <1.1.0",
-          "resolved": "https://registry.npmjs.org/lodash/-/lodash-1.0.2.tgz",
-          "dev": true
-        },
-        "lru-cache": {
-          "version": "2.7.3",
-          "from": "lru-cache@>=2.0.0 <3.0.0",
-          "resolved": "https://registry.npmjs.org/lru-cache/-/lru-cache-2.7.3.tgz",
-          "dev": true
-        },
-        "minimatch": {
-          "version": "0.2.14",
-          "from": "minimatch@>=0.2.11 <0.3.0",
-          "resolved": "https://registry.npmjs.org/minimatch/-/minimatch-0.2.14.tgz",
-          "dev": true
-        }
-      }
-    },
-    "glogg": {
-      "version": "1.0.0",
-      "from": "glogg@>=1.0.0 <2.0.0",
-      "resolved": "https://registry.npmjs.org/glogg/-/glogg-1.0.0.tgz",
-      "dev": true
-    },
-    "goodeggs-json-schema-validator": {
-      "version": "3.3.0",
-      "from": "goodeggs-json-schema-validator@>=3.1.0 <4.0.0",
-      "resolved": "https://registry.npmjs.org/goodeggs-json-schema-validator/-/goodeggs-json-schema-validator-3.3.0.tgz",
-      "dev": true
-    },
-    "graceful-fs": {
-      "version": "1.2.3",
-      "from": "graceful-fs@>=1.0.0 <2.0.0",
-      "resolved": "https://registry.npmjs.org/graceful-fs/-/graceful-fs-1.2.3.tgz",
-      "dev": true
-    },
-    "graceful-readlink": {
-      "version": "1.0.1",
-      "from": "graceful-readlink@>=1.0.0",
-      "resolved": "https://registry.npmjs.org/graceful-readlink/-/graceful-readlink-1.0.1.tgz",
-      "dev": true
-    },
-    "growl": {
-      "version": "1.9.2",
-      "from": "growl@1.9.2",
-      "resolved": "https://registry.npmjs.org/growl/-/growl-1.9.2.tgz",
-      "dev": true
-    },
-    "gulp": {
-      "version": "3.9.1",
-      "from": "gulp@>=3.9.1 <4.0.0",
-      "resolved": "https://registry.npmjs.org/gulp/-/gulp-3.9.1.tgz",
-      "dev": true,
-      "dependencies": {
-        "minimist": {
-          "version": "1.2.0",
-          "from": "minimist@>=1.1.0 <2.0.0",
-          "resolved": "https://registry.npmjs.org/minimist/-/minimist-1.2.0.tgz",
-          "dev": true
-        }
-      }
-    },
-    "gulp-help": {
-      "version": "1.6.1",
-      "from": "gulp-help@>=1.6.1 <1.7.0",
-      "resolved": "https://registry.npmjs.org/gulp-help/-/gulp-help-1.6.1.tgz",
-      "dev": true,
-      "dependencies": {
-        "object-assign": {
-          "version": "3.0.0",
-          "from": "object-assign@^3.0.0",
-          "resolved": "https://registry.npmjs.org/object-assign/-/object-assign-3.0.0.tgz",
-          "dev": true
-        }
-      }
-    },
-    "gulp-util": {
-      "version": "3.0.8",
-      "from": "gulp-util@>=3.0.0 <4.0.0",
-      "resolved": "https://registry.npmjs.org/gulp-util/-/gulp-util-3.0.8.tgz",
-      "dev": true,
-      "dependencies": {
-        "minimist": {
-          "version": "1.2.0",
-          "from": "minimist@^1.1.0",
-          "resolved": "https://registry.npmjs.org/minimist/-/minimist-1.2.0.tgz",
-          "dev": true
-        },
-        "object-assign": {
-          "version": "3.0.0",
-          "from": "object-assign@>=3.0.0 <4.0.0",
-          "resolved": "https://registry.npmjs.org/object-assign/-/object-assign-3.0.0.tgz",
-          "dev": true
-        }
-      }
-    },
-    "gulplog": {
-      "version": "1.0.0",
-      "from": "gulplog@>=1.0.0 <2.0.0",
-      "resolved": "https://registry.npmjs.org/gulplog/-/gulplog-1.0.0.tgz",
-      "dev": true
-    },
-    "handlebars": {
-      "version": "4.0.6",
-      "from": "handlebars@>=4.0.1 <5.0.0",
-      "resolved": "https://registry.npmjs.org/handlebars/-/handlebars-4.0.6.tgz",
-      "dev": true,
-      "dependencies": {
-        "source-map": {
-          "version": "0.4.4",
-          "from": "source-map@>=0.4.4 <0.5.0",
-          "resolved": "https://registry.npmjs.org/source-map/-/source-map-0.4.4.tgz",
-          "dev": true
-        }
-      }
-    },
-    "har-validator": {
-      "version": "2.0.6",
-      "from": "har-validator@>=2.0.6 <2.1.0",
-      "resolved": "https://registry.npmjs.org/har-validator/-/har-validator-2.0.6.tgz",
-      "dev": true
-    },
-    "has-ansi": {
-      "version": "2.0.0",
-      "from": "has-ansi@>=2.0.0 <3.0.0",
-      "resolved": "https://registry.npmjs.org/has-ansi/-/has-ansi-2.0.0.tgz",
-      "dev": true
-    },
-    "has-gulplog": {
-      "version": "0.1.0",
-      "from": "has-gulplog@>=0.1.0 <0.2.0",
-      "resolved": "https://registry.npmjs.org/has-gulplog/-/has-gulplog-0.1.0.tgz",
-      "dev": true
-    },
-    "hawk": {
-      "version": "3.1.3",
-      "from": "hawk@>=3.1.3 <3.2.0",
-      "resolved": "https://registry.npmjs.org/hawk/-/hawk-3.1.3.tgz",
-      "dev": true
-    },
     "helmet": {
       "version": "3.5.0",
       "from": "helmet@>=3.4.1 <4.0.0",
@@ -1550,7 +382,7 @@
     },
     "hide-powered-by": {
       "version": "1.0.0",
-      "from": "hide-powered-by@1.0.0",
+      "from": "https://registry.npmjs.org/hide-powered-by/-/hide-powered-by-1.0.0.tgz",
       "resolved": "https://registry.npmjs.org/hide-powered-by/-/hide-powered-by-1.0.0.tgz"
     },
     "hoek": {
@@ -1558,26 +390,14 @@
       "from": "hoek@>=2.0.0 <3.0.0",
       "resolved": "https://registry.npmjs.org/hoek/-/hoek-2.16.3.tgz"
     },
-    "homedir-polyfill": {
-      "version": "1.0.1",
-      "from": "homedir-polyfill@>=1.0.0 <2.0.0",
-      "resolved": "https://registry.npmjs.org/homedir-polyfill/-/homedir-polyfill-1.0.1.tgz",
-      "dev": true
-    },
-    "hosted-git-info": {
-      "version": "2.4.1",
-      "from": "hosted-git-info@>=2.1.4 <3.0.0",
-      "resolved": "https://registry.npmjs.org/hosted-git-info/-/hosted-git-info-2.4.1.tgz",
-      "dev": true
-    },
     "hpkp": {
       "version": "2.0.0",
-      "from": "hpkp@2.0.0",
+      "from": "https://registry.npmjs.org/hpkp/-/hpkp-2.0.0.tgz",
       "resolved": "https://registry.npmjs.org/hpkp/-/hpkp-2.0.0.tgz"
     },
     "hsts": {
       "version": "2.0.0",
-      "from": "hsts@2.0.0",
+      "from": "https://registry.npmjs.org/hsts/-/hsts-2.0.0.tgz",
       "resolved": "https://registry.npmjs.org/hsts/-/hsts-2.0.0.tgz"
     },
     "http-errors": {
@@ -1585,12 +405,6 @@
       "from": "http-errors@>=1.6.1 <1.7.0",
       "resolved": "https://registry.npmjs.org/http-errors/-/http-errors-1.6.1.tgz"
     },
-    "http-signature": {
-      "version": "1.1.1",
-      "from": "http-signature@>=1.1.0 <1.2.0",
-      "resolved": "https://registry.npmjs.org/http-signature/-/http-signature-1.1.1.tgz",
-      "dev": true
-    },
     "iconv-lite": {
       "version": "0.4.15",
       "from": "iconv-lite@0.4.15",
@@ -1603,24 +417,12 @@
     },
     "ienoopen": {
       "version": "1.0.0",
-      "from": "ienoopen@1.0.0",
+      "from": "https://registry.npmjs.org/ienoopen/-/ienoopen-1.0.0.tgz",
       "resolved": "https://registry.npmjs.org/ienoopen/-/ienoopen-1.0.0.tgz"
-    },
-    "ignore": {
-      "version": "3.2.6",
-      "from": "ignore@>=3.2.0 <4.0.0",
-      "resolved": "https://registry.npmjs.org/ignore/-/ignore-3.2.6.tgz",
-      "dev": true
-    },
-    "imurmurhash": {
-      "version": "0.1.4",
-      "from": "imurmurhash@>=0.1.4 <0.2.0",
-      "resolved": "https://registry.npmjs.org/imurmurhash/-/imurmurhash-0.1.4.tgz",
-      "dev": true
     },
     "include": {
       "version": "1.1.0",
-      "from": "include@>=1.1.0 <2.0.0",
+      "from": "https://registry.npmjs.org/include/-/include-1.1.0.tgz",
       "resolved": "https://registry.npmjs.org/include/-/include-1.1.0.tgz"
     },
     "inflection": {
@@ -1628,198 +430,16 @@
       "from": "inflection@>=1.6.0 <2.0.0",
       "resolved": "https://registry.npmjs.org/inflection/-/inflection-1.12.0.tgz"
     },
-    "inflight": {
-      "version": "1.0.6",
-      "from": "inflight@>=1.0.4 <2.0.0",
-      "resolved": "https://registry.npmjs.org/inflight/-/inflight-1.0.6.tgz",
-      "dev": true
-    },
     "inherits": {
       "version": "2.0.3",
-      "from": "inherits@2.0.3",
+      "from": "https://registry.npmjs.org/inherits/-/inherits-2.0.3.tgz",
       "resolved": "https://registry.npmjs.org/inherits/-/inherits-2.0.3.tgz"
-    },
-    "ini": {
-      "version": "1.3.4",
-      "from": "ini@>=1.3.4 <2.0.0",
-      "resolved": "https://registry.npmjs.org/ini/-/ini-1.3.4.tgz",
-      "dev": true
-    },
-    "inquirer": {
-      "version": "0.12.0",
-      "from": "inquirer@>=0.12.0 <0.13.0",
-      "resolved": "https://registry.npmjs.org/inquirer/-/inquirer-0.12.0.tgz",
-      "dev": true
-    },
-    "interpret": {
-      "version": "1.0.1",
-      "from": "interpret@>=1.0.0 <2.0.0",
-      "resolved": "https://registry.npmjs.org/interpret/-/interpret-1.0.1.tgz",
-      "dev": true
-    },
-    "invert-kv": {
-      "version": "1.0.0",
-      "from": "invert-kv@>=1.0.0 <2.0.0",
-      "resolved": "https://registry.npmjs.org/invert-kv/-/invert-kv-1.0.0.tgz",
-      "dev": true
     },
     "ipaddr.js": {
       "version": "1.3.0",
       "from": "ipaddr.js@1.3.0",
       "resolved": "https://registry.npmjs.org/ipaddr.js/-/ipaddr.js-1.3.0.tgz"
     },
-    "is-absolute": {
-      "version": "0.2.6",
-      "from": "is-absolute@>=0.2.3 <0.3.0",
-      "resolved": "https://registry.npmjs.org/is-absolute/-/is-absolute-0.2.6.tgz",
-      "dev": true,
-      "dependencies": {
-        "is-windows": {
-          "version": "0.2.0",
-          "from": "is-windows@^0.2.0",
-          "resolved": "https://registry.npmjs.org/is-windows/-/is-windows-0.2.0.tgz",
-          "dev": true
-        }
-      }
-    },
-    "is-arrayish": {
-      "version": "0.2.1",
-      "from": "is-arrayish@>=0.2.1 <0.3.0",
-      "resolved": "https://registry.npmjs.org/is-arrayish/-/is-arrayish-0.2.1.tgz",
-      "dev": true
-    },
-    "is-buffer": {
-      "version": "1.1.5",
-      "from": "is-buffer@>=1.0.2 <2.0.0",
-      "resolved": "https://registry.npmjs.org/is-buffer/-/is-buffer-1.1.5.tgz",
-      "dev": true
-    },
-    "is-builtin-module": {
-      "version": "1.0.0",
-      "from": "is-builtin-module@>=1.0.0 <2.0.0",
-      "resolved": "https://registry.npmjs.org/is-builtin-module/-/is-builtin-module-1.0.0.tgz",
-      "dev": true
-    },
-    "is-dotfile": {
-      "version": "1.0.2",
-      "from": "is-dotfile@>=1.0.0 <2.0.0",
-      "resolved": "https://registry.npmjs.org/is-dotfile/-/is-dotfile-1.0.2.tgz",
-      "dev": true
-    },
-    "is-equal-shallow": {
-      "version": "0.1.3",
-      "from": "is-equal-shallow@>=0.1.3 <0.2.0",
-      "resolved": "https://registry.npmjs.org/is-equal-shallow/-/is-equal-shallow-0.1.3.tgz",
-      "dev": true
-    },
-    "is-extendable": {
-      "version": "0.1.1",
-      "from": "is-extendable@>=0.1.1 <0.2.0",
-      "resolved": "https://registry.npmjs.org/is-extendable/-/is-extendable-0.1.1.tgz",
-      "dev": true
-    },
-    "is-extglob": {
-      "version": "1.0.0",
-      "from": "is-extglob@>=1.0.0 <2.0.0",
-      "resolved": "https://registry.npmjs.org/is-extglob/-/is-extglob-1.0.0.tgz",
-      "dev": true
-    },
-    "is-fullwidth-code-point": {
-      "version": "1.0.0",
-      "from": "is-fullwidth-code-point@>=1.0.0 <2.0.0",
-      "resolved": "https://registry.npmjs.org/is-fullwidth-code-point/-/is-fullwidth-code-point-1.0.0.tgz",
-      "dev": true
-    },
-    "is-glob": {
-      "version": "2.0.1",
-      "from": "is-glob@>=2.0.1 <3.0.0",
-      "resolved": "https://registry.npmjs.org/is-glob/-/is-glob-2.0.1.tgz",
-      "dev": true
-    },
-    "is-my-json-valid": {
-      "version": "2.16.0",
-      "from": "is-my-json-valid@>=2.12.4 <3.0.0",
-      "resolved": "https://registry.npmjs.org/is-my-json-valid/-/is-my-json-valid-2.16.0.tgz",
-      "dev": true
-    },
-    "is-number": {
-      "version": "2.1.0",
-      "from": "is-number@>=2.1.0 <3.0.0",
-      "resolved": "https://registry.npmjs.org/is-number/-/is-number-2.1.0.tgz",
-      "dev": true
-    },
-    "is-path-cwd": {
-      "version": "1.0.0",
-      "from": "is-path-cwd@>=1.0.0 <2.0.0",
-      "resolved": "https://registry.npmjs.org/is-path-cwd/-/is-path-cwd-1.0.0.tgz",
-      "dev": true
-    },
-    "is-path-in-cwd": {
-      "version": "1.0.0",
-      "from": "is-path-in-cwd@>=1.0.0 <2.0.0",
-      "resolved": "https://registry.npmjs.org/is-path-in-cwd/-/is-path-in-cwd-1.0.0.tgz",
-      "dev": true
-    },
-    "is-path-inside": {
-      "version": "1.0.0",
-      "from": "is-path-inside@>=1.0.0 <2.0.0",
-      "resolved": "https://registry.npmjs.org/is-path-inside/-/is-path-inside-1.0.0.tgz",
-      "dev": true
-    },
-    "is-posix-bracket": {
-      "version": "0.1.1",
-      "from": "is-posix-bracket@>=0.1.0 <0.2.0",
-      "resolved": "https://registry.npmjs.org/is-posix-bracket/-/is-posix-bracket-0.1.1.tgz",
-      "dev": true
-    },
-    "is-primitive": {
-      "version": "2.0.0",
-      "from": "is-primitive@>=2.0.0 <3.0.0",
-      "resolved": "https://registry.npmjs.org/is-primitive/-/is-primitive-2.0.0.tgz",
-      "dev": true
-    },
-    "is-promise": {
-      "version": "2.1.0",
-      "from": "is-promise@>=2.1.0 <3.0.0",
-      "resolved": "https://registry.npmjs.org/is-promise/-/is-promise-2.1.0.tgz",
-      "dev": true
-    },
-    "is-property": {
-      "version": "1.0.2",
-      "from": "is-property@>=1.0.0 <2.0.0",
-      "resolved": "https://registry.npmjs.org/is-property/-/is-property-1.0.2.tgz",
-      "dev": true
-    },
-    "is-relative": {
-      "version": "0.2.1",
-      "from": "is-relative@>=0.2.1 <0.3.0",
-      "resolved": "https://registry.npmjs.org/is-relative/-/is-relative-0.2.1.tgz",
-      "dev": true
-    },
-    "is-resolvable": {
-      "version": "1.0.0",
-      "from": "is-resolvable@>=1.0.0 <2.0.0",
-      "resolved": "https://registry.npmjs.org/is-resolvable/-/is-resolvable-1.0.0.tgz",
-      "dev": true
-    },
-    "is-typedarray": {
-      "version": "1.0.0",
-      "from": "is-typedarray@>=1.0.0 <1.1.0",
-      "resolved": "https://registry.npmjs.org/is-typedarray/-/is-typedarray-1.0.0.tgz",
-      "dev": true
-    },
-    "is-unc-path": {
-      "version": "0.1.2",
-      "from": "is-unc-path@>=0.1.1 <0.2.0",
-      "resolved": "https://registry.npmjs.org/is-unc-path/-/is-unc-path-0.1.2.tgz",
-      "dev": true
-    },
-    "is-utf8": {
-      "version": "0.2.1",
-      "from": "is-utf8@>=0.2.0 <0.3.0",
-      "resolved": "https://registry.npmjs.org/is-utf8/-/is-utf8-0.2.1.tgz",
-      "dev": true
-    },
     "is-windows": {
       "version": "1.0.0",
       "from": "is-windows@>=1.0.0 <2.0.0",
@@ -1840,181 +460,37 @@
       "from": "isexe@>=2.0.0 <3.0.0",
       "resolved": "https://registry.npmjs.org/isexe/-/isexe-2.0.0.tgz"
     },
-    "isobject": {
-      "version": "2.1.0",
-      "from": "isobject@>=2.0.0 <3.0.0",
-      "resolved": "https://registry.npmjs.org/isobject/-/isobject-2.1.0.tgz",
-      "dev": true
-    },
-    "isstream": {
-      "version": "0.1.2",
-      "from": "isstream@>=0.1.2 <0.2.0",
-      "resolved": "https://registry.npmjs.org/isstream/-/isstream-0.1.2.tgz",
-      "dev": true
-    },
-    "istanbul": {
-      "version": "0.4.5",
-      "from": "istanbul@>=0.4.5 <0.5.0",
-      "resolved": "https://registry.npmjs.org/istanbul/-/istanbul-0.4.5.tgz",
-      "dev": true,
-      "dependencies": {
-        "esprima": {
-          "version": "2.7.3",
-          "from": "esprima@>=2.7.0 <2.8.0",
-          "resolved": "https://registry.npmjs.org/esprima/-/esprima-2.7.3.tgz",
-          "dev": true
-        },
-        "glob": {
-          "version": "5.0.15",
-          "from": "glob@>=5.0.15 <6.0.0",
-          "resolved": "https://registry.npmjs.org/glob/-/glob-5.0.15.tgz",
-          "dev": true
-        },
-        "resolve": {
-          "version": "1.1.7",
-          "from": "resolve@>=1.1.0 <1.2.0",
-          "resolved": "https://registry.npmjs.org/resolve/-/resolve-1.1.7.tgz",
-          "dev": true
-        },
-        "supports-color": {
-          "version": "3.2.3",
-          "from": "supports-color@>=3.1.0 <4.0.0",
-          "resolved": "https://registry.npmjs.org/supports-color/-/supports-color-3.2.3.tgz",
-          "dev": true,
-          "dependencies": {
-            "has-flag": {
-              "version": "1.0.0",
-              "from": "has-flag@>=1.0.0 <2.0.0",
-              "resolved": "https://registry.npmjs.org/has-flag/-/has-flag-1.0.0.tgz",
-              "dev": true
-            }
-          }
-        }
-      }
-    },
     "jmespath": {
       "version": "0.15.0",
       "from": "jmespath@0.15.0",
       "resolved": "https://registry.npmjs.org/jmespath/-/jmespath-0.15.0.tgz"
     },
-    "jodid25519": {
-      "version": "1.0.2",
-      "from": "jodid25519@>=1.0.0 <2.0.0",
-      "resolved": "https://registry.npmjs.org/jodid25519/-/jodid25519-1.0.2.tgz",
-      "dev": true,
-      "optional": true
-    },
     "joi": {
       "version": "6.10.1",
       "from": "joi@>=6.10.1 <7.0.0",
       "resolved": "https://registry.npmjs.org/joi/-/joi-6.10.1.tgz"
     },
-<<<<<<< HEAD
     "json-schema-faker": {
       "version": "0.4.1",
       "from": "json-schema-faker@>=0.4.0 <0.5.0",
-      "resolved": "https://registry.npmjs.org/json-schema-faker/-/json-schema-faker-0.4.1.tgz"
-=======
-    "js-beautify": {
-      "version": "1.6.12",
-      "from": "js-beautify@>=1.6.11 <2.0.0",
-      "resolved": "https://registry.npmjs.org/js-beautify/-/js-beautify-1.6.12.tgz",
-      "dev": true
-    },
-    "js-tokens": {
-      "version": "3.0.1",
-      "from": "js-tokens@>=3.0.0 <4.0.0",
-      "resolved": "https://registry.npmjs.org/js-tokens/-/js-tokens-3.0.1.tgz",
-      "dev": true
-    },
-    "js-yaml": {
-      "version": "3.8.2",
-      "from": "js-yaml@>=3.5.1 <4.0.0",
-      "resolved": "https://registry.npmjs.org/js-yaml/-/js-yaml-3.8.2.tgz",
-      "dev": true
-    },
-    "jsbn": {
-      "version": "0.1.1",
-      "from": "jsbn@>=0.1.0 <0.2.0",
-      "resolved": "https://registry.npmjs.org/jsbn/-/jsbn-0.1.1.tgz",
-      "dev": true,
-      "optional": true
-    },
-    "json-schema": {
-      "version": "0.2.3",
-      "from": "json-schema@0.2.3",
-      "resolved": "https://registry.npmjs.org/json-schema/-/json-schema-0.2.3.tgz",
-      "dev": true
-    },
-    "json-stable-stringify": {
-      "version": "1.0.1",
-      "from": "json-stable-stringify@>=1.0.0 <2.0.0",
-      "resolved": "https://registry.npmjs.org/json-stable-stringify/-/json-stable-stringify-1.0.1.tgz",
-      "dev": true
-    },
-    "json-stringify-safe": {
-      "version": "5.0.1",
-      "from": "json-stringify-safe@>=5.0.1 <5.1.0",
-      "resolved": "https://registry.npmjs.org/json-stringify-safe/-/json-stringify-safe-5.0.1.tgz",
-      "dev": true
-    },
-    "json3": {
-      "version": "3.3.2",
-      "from": "json3@3.3.2",
-      "resolved": "https://registry.npmjs.org/json3/-/json3-3.3.2.tgz",
-      "dev": true
-    },
-    "jsonfile": {
-      "version": "2.4.0",
-      "from": "jsonfile@>=2.1.0 <3.0.0",
-      "resolved": "https://registry.npmjs.org/jsonfile/-/jsonfile-2.4.0.tgz",
-      "dev": true,
-      "dependencies": {
-        "graceful-fs": {
-          "version": "4.1.11",
-          "from": "graceful-fs@>=4.1.6 <5.0.0",
-          "resolved": "https://registry.npmjs.org/graceful-fs/-/graceful-fs-4.1.11.tgz",
-          "dev": true,
-          "optional": true
-        }
-      }
-    },
-    "jsonify": {
-      "version": "0.0.0",
-      "from": "jsonify@>=0.0.0 <0.1.0",
-      "resolved": "https://registry.npmjs.org/jsonify/-/jsonify-0.0.0.tgz",
-      "dev": true
-    },
-    "jsonpointer": {
-      "version": "4.0.1",
-      "from": "jsonpointer@>=4.0.0 <5.0.0",
-      "resolved": "https://registry.npmjs.org/jsonpointer/-/jsonpointer-4.0.1.tgz",
-      "dev": true
->>>>>>> 044cf2e4
+      "resolved": "https://registry.npmjs.org/json-schema-faker/-/json-schema-faker-0.4.1.tgz",
+      "dependencies": {
+        "faker": {
+          "version": "3.0.1",
+          "from": "faker@3.0.1",
+          "resolved": "https://registry.npmjs.org/faker/-/faker-3.0.1.tgz"
+        }
+      }
     },
     "jsonschema": {
       "version": "1.1.1",
-      "from": "jsonschema@>=1.1.1 <2.0.0",
+      "from": "jsonschema@latest",
       "resolved": "https://registry.npmjs.org/jsonschema/-/jsonschema-1.1.1.tgz"
     },
     "jsonwebtoken": {
       "version": "7.3.0",
-      "from": "jsonwebtoken@>=7.3.0 <8.0.0",
+      "from": "jsonwebtoken@latest",
       "resolved": "https://registry.npmjs.org/jsonwebtoken/-/jsonwebtoken-7.3.0.tgz"
-    },
-    "jsprim": {
-      "version": "1.4.0",
-      "from": "jsprim@>=1.2.2 <2.0.0",
-      "resolved": "https://registry.npmjs.org/jsprim/-/jsprim-1.4.0.tgz",
-      "dev": true,
-      "dependencies": {
-        "assert-plus": {
-          "version": "1.0.0",
-          "from": "assert-plus@1.0.0",
-          "resolved": "https://registry.npmjs.org/assert-plus/-/assert-plus-1.0.0.tgz",
-          "dev": true
-        }
-      }
     },
     "jwa": {
       "version": "1.1.5",
@@ -2026,288 +502,44 @@
       "from": "jws@>=3.1.4 <4.0.0",
       "resolved": "https://registry.npmjs.org/jws/-/jws-3.1.4.tgz"
     },
-    "kind-of": {
-      "version": "3.1.0",
-      "from": "kind-of@>=3.0.2 <4.0.0",
-      "resolved": "https://registry.npmjs.org/kind-of/-/kind-of-3.1.0.tgz",
-      "dev": true
-    },
-    "lazy-cache": {
-      "version": "1.0.4",
-      "from": "lazy-cache@>=1.0.3 <2.0.0",
-      "resolved": "https://registry.npmjs.org/lazy-cache/-/lazy-cache-1.0.4.tgz",
-      "dev": true,
-      "optional": true
-    },
-    "lcid": {
-      "version": "1.0.0",
-      "from": "lcid@>=1.0.0 <2.0.0",
-      "resolved": "https://registry.npmjs.org/lcid/-/lcid-1.0.0.tgz",
-      "dev": true
-    },
-    "lcov-parse": {
-      "version": "0.0.10",
-      "from": "lcov-parse@0.0.10",
-      "resolved": "https://registry.npmjs.org/lcov-parse/-/lcov-parse-0.0.10.tgz",
-      "dev": true
-    },
-    "levn": {
-      "version": "0.3.0",
-      "from": "levn@>=0.3.0 <0.4.0",
-      "resolved": "https://registry.npmjs.org/levn/-/levn-0.3.0.tgz",
-      "dev": true
-    },
-    "liftoff": {
-      "version": "2.3.0",
-      "from": "liftoff@>=2.1.0 <3.0.0",
-      "resolved": "https://registry.npmjs.org/liftoff/-/liftoff-2.3.0.tgz",
-      "dev": true
-    },
-    "load-json-file": {
-      "version": "1.1.0",
-      "from": "load-json-file@>=1.0.0 <2.0.0",
-      "resolved": "https://registry.npmjs.org/load-json-file/-/load-json-file-1.1.0.tgz",
-      "dev": true,
-      "dependencies": {
-        "graceful-fs": {
-          "version": "4.1.11",
-          "from": "graceful-fs@>=4.1.2 <5.0.0",
-          "resolved": "https://registry.npmjs.org/graceful-fs/-/graceful-fs-4.1.11.tgz",
-          "dev": true
-        },
-        "strip-bom": {
-          "version": "2.0.0",
-          "from": "strip-bom@>=2.0.0 <3.0.0",
-          "resolved": "https://registry.npmjs.org/strip-bom/-/strip-bom-2.0.0.tgz",
-          "dev": true
-        }
-      }
-    },
     "lodash": {
       "version": "4.17.4",
       "from": "lodash@latest",
       "resolved": "https://registry.npmjs.org/lodash/-/lodash-4.17.4.tgz"
     },
-    "lodash._baseassign": {
-      "version": "3.2.0",
-      "from": "lodash._baseassign@>=3.0.0 <4.0.0",
-      "resolved": "https://registry.npmjs.org/lodash._baseassign/-/lodash._baseassign-3.2.0.tgz",
-      "dev": true
-    },
-    "lodash._basecopy": {
-      "version": "3.0.1",
-      "from": "lodash._basecopy@>=3.0.0 <4.0.0",
-      "resolved": "https://registry.npmjs.org/lodash._basecopy/-/lodash._basecopy-3.0.1.tgz",
-      "dev": true
-    },
-    "lodash._basecreate": {
-      "version": "3.0.3",
-      "from": "lodash._basecreate@>=3.0.0 <4.0.0",
-      "resolved": "https://registry.npmjs.org/lodash._basecreate/-/lodash._basecreate-3.0.3.tgz",
-      "dev": true
-    },
-    "lodash._basetostring": {
-      "version": "3.0.1",
-      "from": "lodash._basetostring@>=3.0.0 <4.0.0",
-      "resolved": "https://registry.npmjs.org/lodash._basetostring/-/lodash._basetostring-3.0.1.tgz",
-      "dev": true
-    },
-    "lodash._basevalues": {
-      "version": "3.0.0",
-      "from": "lodash._basevalues@>=3.0.0 <4.0.0",
-      "resolved": "https://registry.npmjs.org/lodash._basevalues/-/lodash._basevalues-3.0.0.tgz",
-      "dev": true
-    },
-    "lodash._getnative": {
-      "version": "3.9.1",
-      "from": "lodash._getnative@>=3.0.0 <4.0.0",
-      "resolved": "https://registry.npmjs.org/lodash._getnative/-/lodash._getnative-3.9.1.tgz",
-      "dev": true
-    },
-    "lodash._isiterateecall": {
-      "version": "3.0.9",
-      "from": "lodash._isiterateecall@>=3.0.0 <4.0.0",
-      "resolved": "https://registry.npmjs.org/lodash._isiterateecall/-/lodash._isiterateecall-3.0.9.tgz",
-      "dev": true
-    },
-    "lodash._reescape": {
-      "version": "3.0.0",
-      "from": "lodash._reescape@>=3.0.0 <4.0.0",
-      "resolved": "https://registry.npmjs.org/lodash._reescape/-/lodash._reescape-3.0.0.tgz",
-      "dev": true
-    },
-    "lodash._reevaluate": {
-      "version": "3.0.0",
-      "from": "lodash._reevaluate@>=3.0.0 <4.0.0",
-      "resolved": "https://registry.npmjs.org/lodash._reevaluate/-/lodash._reevaluate-3.0.0.tgz",
-      "dev": true
-    },
-    "lodash._reinterpolate": {
-      "version": "3.0.0",
-      "from": "lodash._reinterpolate@>=3.0.0 <4.0.0",
-      "resolved": "https://registry.npmjs.org/lodash._reinterpolate/-/lodash._reinterpolate-3.0.0.tgz",
-      "dev": true
-    },
-    "lodash._root": {
-      "version": "3.0.1",
-      "from": "lodash._root@>=3.0.0 <4.0.0",
-      "resolved": "https://registry.npmjs.org/lodash._root/-/lodash._root-3.0.1.tgz",
-      "dev": true
-    },
-    "lodash.assignwith": {
-      "version": "4.2.0",
-      "from": "lodash.assignwith@>=4.0.7 <5.0.0",
-      "resolved": "https://registry.npmjs.org/lodash.assignwith/-/lodash.assignwith-4.2.0.tgz",
-      "dev": true
-    },
-    "lodash.create": {
-      "version": "3.1.1",
-      "from": "lodash.create@3.1.1",
-      "resolved": "https://registry.npmjs.org/lodash.create/-/lodash.create-3.1.1.tgz",
-      "dev": true
-    },
-    "lodash.escape": {
-      "version": "3.2.0",
-      "from": "lodash.escape@>=3.0.0 <4.0.0",
-      "resolved": "https://registry.npmjs.org/lodash.escape/-/lodash.escape-3.2.0.tgz",
-      "dev": true
-    },
-    "lodash.isarguments": {
-      "version": "3.1.0",
-      "from": "lodash.isarguments@>=3.0.0 <4.0.0",
-      "resolved": "https://registry.npmjs.org/lodash.isarguments/-/lodash.isarguments-3.1.0.tgz",
-      "dev": true
-    },
-    "lodash.isarray": {
-      "version": "3.0.4",
-      "from": "lodash.isarray@>=3.0.0 <4.0.0",
-      "resolved": "https://registry.npmjs.org/lodash.isarray/-/lodash.isarray-3.0.4.tgz",
-      "dev": true
-    },
-    "lodash.isempty": {
-      "version": "4.4.0",
-      "from": "lodash.isempty@>=4.2.1 <5.0.0",
-      "resolved": "https://registry.npmjs.org/lodash.isempty/-/lodash.isempty-4.4.0.tgz",
-      "dev": true
-    },
-    "lodash.isplainobject": {
-      "version": "4.0.6",
-      "from": "lodash.isplainobject@>=4.0.4 <5.0.0",
-      "resolved": "https://registry.npmjs.org/lodash.isplainobject/-/lodash.isplainobject-4.0.6.tgz",
-      "dev": true
-    },
-    "lodash.isstring": {
-      "version": "4.0.1",
-      "from": "lodash.isstring@>=4.0.1 <5.0.0",
-      "resolved": "https://registry.npmjs.org/lodash.isstring/-/lodash.isstring-4.0.1.tgz",
-      "dev": true
-    },
-    "lodash.keys": {
-      "version": "3.1.2",
-      "from": "lodash.keys@>=3.0.0 <4.0.0",
-      "resolved": "https://registry.npmjs.org/lodash.keys/-/lodash.keys-3.1.2.tgz",
-      "dev": true
-    },
-<<<<<<< HEAD
-    "lodash": {
-      "version": "4.17.4",
-      "from": "lodash@>=4.17.4 <5.0.0",
-      "resolved": "https://registry.npmjs.org/lodash/-/lodash-4.17.4.tgz"
-=======
-    "lodash.mapvalues": {
-      "version": "4.6.0",
-      "from": "lodash.mapvalues@>=4.4.0 <5.0.0",
-      "resolved": "https://registry.npmjs.org/lodash.mapvalues/-/lodash.mapvalues-4.6.0.tgz",
-      "dev": true
->>>>>>> 044cf2e4
-    },
     "lodash.once": {
       "version": "4.1.1",
       "from": "lodash.once@>=4.0.0 <5.0.0",
       "resolved": "https://registry.npmjs.org/lodash.once/-/lodash.once-4.1.1.tgz"
     },
-    "lodash.pick": {
-      "version": "4.4.0",
-      "from": "lodash.pick@>=4.2.1 <5.0.0",
-      "resolved": "https://registry.npmjs.org/lodash.pick/-/lodash.pick-4.4.0.tgz",
-      "dev": true
-    },
     "lodash.reduce": {
       "version": "4.6.0",
-      "from": "lodash.reduce@4.6.0",
+      "from": "https://registry.npmjs.org/lodash.reduce/-/lodash.reduce-4.6.0.tgz",
       "resolved": "https://registry.npmjs.org/lodash.reduce/-/lodash.reduce-4.6.0.tgz"
-    },
-    "lodash.restparam": {
-      "version": "3.6.1",
-      "from": "lodash.restparam@>=3.0.0 <4.0.0",
-      "resolved": "https://registry.npmjs.org/lodash.restparam/-/lodash.restparam-3.6.1.tgz",
-      "dev": true
-    },
-    "lodash.template": {
-      "version": "3.6.2",
-      "from": "lodash.template@>=3.0.0 <4.0.0",
-      "resolved": "https://registry.npmjs.org/lodash.template/-/lodash.template-3.6.2.tgz",
-      "dev": true
-    },
-    "lodash.templatesettings": {
-      "version": "3.1.1",
-      "from": "lodash.templatesettings@>=3.0.0 <4.0.0",
-      "resolved": "https://registry.npmjs.org/lodash.templatesettings/-/lodash.templatesettings-3.1.1.tgz",
-      "dev": true
-    },
-    "longest": {
-      "version": "1.0.1",
-      "from": "longest@>=1.0.1 <2.0.0",
-      "resolved": "https://registry.npmjs.org/longest/-/longest-1.0.1.tgz",
-      "dev": true
     },
     "lru-cache": {
       "version": "4.0.2",
       "from": "lru-cache@>=4.0.1 <5.0.0",
       "resolved": "https://registry.npmjs.org/lru-cache/-/lru-cache-4.0.2.tgz"
     },
-    "lru-queue": {
-      "version": "0.1.0",
-      "from": "lru-queue@>=0.1.0 <0.2.0",
-      "resolved": "https://registry.npmjs.org/lru-queue/-/lru-queue-0.1.0.tgz",
-      "dev": true
-    },
-    "map-cache": {
-      "version": "0.2.2",
-      "from": "map-cache@>=0.2.0 <0.3.0",
-      "resolved": "https://registry.npmjs.org/map-cache/-/map-cache-0.2.2.tgz",
-      "dev": true
-    },
     "media-typer": {
       "version": "0.3.0",
-      "from": "media-typer@0.3.0",
+      "from": "https://registry.npmjs.org/media-typer/-/media-typer-0.3.0.tgz",
       "resolved": "https://registry.npmjs.org/media-typer/-/media-typer-0.3.0.tgz"
-    },
-    "memoizee": {
-      "version": "0.4.4",
-      "from": "memoizee@>=0.4.3 <0.5.0",
-      "resolved": "https://registry.npmjs.org/memoizee/-/memoizee-0.4.4.tgz",
-      "dev": true
     },
     "merge-descriptors": {
       "version": "1.0.1",
-      "from": "merge-descriptors@1.0.1",
+      "from": "https://registry.npmjs.org/merge-descriptors/-/merge-descriptors-1.0.1.tgz",
       "resolved": "https://registry.npmjs.org/merge-descriptors/-/merge-descriptors-1.0.1.tgz"
     },
     "methods": {
       "version": "1.1.2",
-      "from": "methods@>=1.1.2 <1.2.0",
+      "from": "https://registry.npmjs.org/methods/-/methods-1.1.2.tgz",
       "resolved": "https://registry.npmjs.org/methods/-/methods-1.1.2.tgz"
-    },
-    "micromatch": {
-      "version": "2.3.11",
-      "from": "micromatch@>=2.3.7 <3.0.0",
-      "resolved": "https://registry.npmjs.org/micromatch/-/micromatch-2.3.11.tgz",
-      "dev": true
     },
     "mime": {
       "version": "1.3.4",
-      "from": "mime@1.3.4",
+      "from": "https://registry.npmjs.org/mime/-/mime-1.3.4.tgz",
       "resolved": "https://registry.npmjs.org/mime/-/mime-1.3.4.tgz"
     },
     "mime-db": {
@@ -2320,55 +552,15 @@
       "from": "mime-types@>=2.1.13 <2.2.0",
       "resolved": "https://registry.npmjs.org/mime-types/-/mime-types-2.1.15.tgz"
     },
-    "minimatch": {
-      "version": "3.0.3",
-      "from": "minimatch@>=3.0.2 <4.0.0",
-      "resolved": "https://registry.npmjs.org/minimatch/-/minimatch-3.0.3.tgz",
-      "dev": true
-    },
     "minimist": {
       "version": "0.0.8",
-      "from": "minimist@0.0.8",
+      "from": "https://registry.npmjs.org/minimist/-/minimist-0.0.8.tgz",
       "resolved": "https://registry.npmjs.org/minimist/-/minimist-0.0.8.tgz"
     },
     "mkdirp": {
       "version": "0.5.1",
-      "from": "mkdirp@>=0.5.1 <0.6.0",
+      "from": "https://registry.npmjs.org/mkdirp/-/mkdirp-0.5.1.tgz",
       "resolved": "https://registry.npmjs.org/mkdirp/-/mkdirp-0.5.1.tgz"
-    },
-    "mocha": {
-      "version": "3.2.0",
-      "from": "mocha@>=3.2.0 <4.0.0",
-      "resolved": "https://registry.npmjs.org/mocha/-/mocha-3.2.0.tgz",
-      "dev": true,
-      "dependencies": {
-        "debug": {
-          "version": "2.2.0",
-          "from": "debug@2.2.0",
-          "resolved": "https://registry.npmjs.org/debug/-/debug-2.2.0.tgz",
-          "dev": true
-        },
-        "glob": {
-          "version": "7.0.5",
-          "from": "glob@7.0.5",
-          "resolved": "https://registry.npmjs.org/glob/-/glob-7.0.5.tgz",
-          "dev": true
-        },
-        "supports-color": {
-          "version": "3.1.2",
-          "from": "supports-color@3.1.2",
-          "resolved": "https://registry.npmjs.org/supports-color/-/supports-color-3.1.2.tgz",
-          "dev": true,
-          "dependencies": {
-            "has-flag": {
-              "version": "1.0.0",
-              "from": "has-flag@^1.0.0",
-              "resolved": "https://registry.npmjs.org/has-flag/-/has-flag-1.0.0.tgz",
-              "dev": true
-            }
-          }
-        }
-      }
     },
     "moment": {
       "version": "2.18.1",
@@ -2382,8 +574,15 @@
     },
     "morgan": {
       "version": "1.8.1",
-      "from": "morgan@>=1.8.1 <2.0.0",
-      "resolved": "https://registry.npmjs.org/morgan/-/morgan-1.8.1.tgz"
+      "from": "https://registry.npmjs.org/morgan/-/morgan-1.8.1.tgz",
+      "resolved": "https://registry.npmjs.org/morgan/-/morgan-1.8.1.tgz",
+      "dependencies": {
+        "debug": {
+          "version": "2.6.1",
+          "from": "https://registry.npmjs.org/debug/-/debug-2.6.1.tgz",
+          "resolved": "https://registry.npmjs.org/debug/-/debug-2.6.1.tgz"
+        }
+      }
     },
     "ms": {
       "version": "0.7.2",
@@ -2402,195 +601,49 @@
         }
       }
     },
-    "multipipe": {
-      "version": "0.1.2",
-      "from": "multipipe@>=0.1.2 <0.2.0",
-      "resolved": "https://registry.npmjs.org/multipipe/-/multipipe-0.1.2.tgz",
-      "dev": true
-    },
-    "mute-stream": {
-      "version": "0.0.5",
-      "from": "mute-stream@0.0.5",
-      "resolved": "https://registry.npmjs.org/mute-stream/-/mute-stream-0.0.5.tgz",
-      "dev": true
-    },
-    "natives": {
-      "version": "1.1.0",
-      "from": "natives@>=1.1.0 <2.0.0",
-      "resolved": "https://registry.npmjs.org/natives/-/natives-1.1.0.tgz",
-      "dev": true
-    },
-    "natural-compare": {
-      "version": "1.4.0",
-      "from": "natural-compare@>=1.4.0 <2.0.0",
-      "resolved": "https://registry.npmjs.org/natural-compare/-/natural-compare-1.4.0.tgz",
-      "dev": true
-    },
     "negotiator": {
       "version": "0.6.1",
-      "from": "negotiator@0.6.1",
+      "from": "https://registry.npmjs.org/negotiator/-/negotiator-0.6.1.tgz",
       "resolved": "https://registry.npmjs.org/negotiator/-/negotiator-0.6.1.tgz"
-    },
-    "next-tick": {
-      "version": "1.0.0",
-      "from": "next-tick@>=1.0.0 <2.0.0",
-      "resolved": "https://registry.npmjs.org/next-tick/-/next-tick-1.0.0.tgz",
-      "dev": true
     },
     "nocache": {
       "version": "2.0.0",
-      "from": "nocache@2.0.0",
+      "from": "https://registry.npmjs.org/nocache/-/nocache-2.0.0.tgz",
       "resolved": "https://registry.npmjs.org/nocache/-/nocache-2.0.0.tgz"
-    },
-    "nopt": {
-      "version": "3.0.6",
-      "from": "nopt@>=3.0.0 <4.0.0",
-      "resolved": "https://registry.npmjs.org/nopt/-/nopt-3.0.6.tgz",
-      "dev": true
-    },
-    "normalize-package-data": {
-      "version": "2.3.6",
-      "from": "normalize-package-data@>=2.3.2 <3.0.0",
-      "resolved": "https://registry.npmjs.org/normalize-package-data/-/normalize-package-data-2.3.6.tgz",
-      "dev": true
-    },
-    "normalize-path": {
-      "version": "2.0.1",
-      "from": "normalize-path@>=2.0.1 <3.0.0",
-      "resolved": "https://registry.npmjs.org/normalize-path/-/normalize-path-2.0.1.tgz",
-      "dev": true
-    },
-    "number-is-nan": {
-      "version": "1.0.1",
-      "from": "number-is-nan@>=1.0.0 <2.0.0",
-      "resolved": "https://registry.npmjs.org/number-is-nan/-/number-is-nan-1.0.1.tgz",
-      "dev": true
-    },
-    "oauth-sign": {
-      "version": "0.8.2",
-      "from": "oauth-sign@>=0.8.1 <0.9.0",
-      "resolved": "https://registry.npmjs.org/oauth-sign/-/oauth-sign-0.8.2.tgz",
-      "dev": true
     },
     "object-assign": {
       "version": "4.1.0",
       "from": "object-assign@4.1.0",
       "resolved": "https://registry.npmjs.org/object-assign/-/object-assign-4.1.0.tgz"
     },
-    "object.omit": {
-      "version": "2.0.1",
-      "from": "object.omit@>=2.0.0 <3.0.0",
-      "resolved": "https://registry.npmjs.org/object.omit/-/object.omit-2.0.1.tgz",
-      "dev": true
-    },
-    "objectid": {
-      "version": "1.1.0",
-      "from": "objectid@>=1.1.0 <2.0.0",
-      "resolved": "https://registry.npmjs.org/objectid/-/objectid-1.1.0.tgz",
-      "dev": true
-    },
     "on-finished": {
       "version": "2.3.0",
-      "from": "on-finished@>=2.3.0 <2.4.0",
+      "from": "https://registry.npmjs.org/on-finished/-/on-finished-2.3.0.tgz",
       "resolved": "https://registry.npmjs.org/on-finished/-/on-finished-2.3.0.tgz"
     },
     "on-headers": {
       "version": "1.0.1",
-      "from": "on-headers@>=1.0.1 <1.1.0",
+      "from": "https://registry.npmjs.org/on-headers/-/on-headers-1.0.1.tgz",
       "resolved": "https://registry.npmjs.org/on-headers/-/on-headers-1.0.1.tgz"
-    },
-    "once": {
-      "version": "1.4.0",
-      "from": "once@>=1.3.0 <2.0.0",
-      "resolved": "https://registry.npmjs.org/once/-/once-1.4.0.tgz",
-      "dev": true
-    },
-    "onetime": {
-      "version": "1.1.0",
-      "from": "onetime@>=1.0.0 <2.0.0",
-      "resolved": "https://registry.npmjs.org/onetime/-/onetime-1.1.0.tgz",
-      "dev": true
-    },
-    "optimist": {
-      "version": "0.6.1",
-      "from": "optimist@>=0.6.1 <0.7.0",
-      "resolved": "https://registry.npmjs.org/optimist/-/optimist-0.6.1.tgz",
-      "dev": true,
-      "dependencies": {
-        "wordwrap": {
-          "version": "0.0.3",
-          "from": "wordwrap@>=0.0.2 <0.1.0",
-          "resolved": "https://registry.npmjs.org/wordwrap/-/wordwrap-0.0.3.tgz",
-          "dev": true
-        }
-      }
-    },
-    "optionator": {
-      "version": "0.8.2",
-      "from": "optionator@>=0.8.2 <0.9.0",
-      "resolved": "https://registry.npmjs.org/optionator/-/optionator-0.8.2.tgz",
-      "dev": true
-    },
-    "orchestrator": {
-      "version": "0.3.8",
-      "from": "orchestrator@>=0.3.0 <0.4.0",
-      "resolved": "https://registry.npmjs.org/orchestrator/-/orchestrator-0.3.8.tgz",
-      "dev": true
-    },
-    "ordered-read-streams": {
-      "version": "0.1.0",
-      "from": "ordered-read-streams@>=0.1.0 <0.2.0",
-      "resolved": "https://registry.npmjs.org/ordered-read-streams/-/ordered-read-streams-0.1.0.tgz",
-      "dev": true
-    },
-    "os-homedir": {
-      "version": "1.0.2",
-      "from": "os-homedir@>=1.0.0 <2.0.0",
-      "resolved": "https://registry.npmjs.org/os-homedir/-/os-homedir-1.0.2.tgz",
-      "dev": true
     },
     "packet-reader": {
       "version": "0.2.0",
       "from": "packet-reader@0.2.0",
       "resolved": "https://registry.npmjs.org/packet-reader/-/packet-reader-0.2.0.tgz"
     },
-    "parse-filepath": {
-      "version": "1.0.1",
-      "from": "parse-filepath@>=1.0.1 <2.0.0",
-      "resolved": "https://registry.npmjs.org/parse-filepath/-/parse-filepath-1.0.1.tgz",
-      "dev": true
-    },
-    "parse-glob": {
-      "version": "3.0.4",
-      "from": "parse-glob@>=3.0.4 <4.0.0",
-      "resolved": "https://registry.npmjs.org/parse-glob/-/parse-glob-3.0.4.tgz",
-      "dev": true
-    },
-    "parse-json": {
-      "version": "2.2.0",
-      "from": "parse-json@>=2.2.0 <3.0.0",
-      "resolved": "https://registry.npmjs.org/parse-json/-/parse-json-2.2.0.tgz",
-      "dev": true
-    },
-    "parse-passwd": {
-      "version": "1.0.0",
-      "from": "parse-passwd@>=1.0.0 <2.0.0",
-      "resolved": "https://registry.npmjs.org/parse-passwd/-/parse-passwd-1.0.0.tgz",
-      "dev": true
-    },
     "parseurl": {
       "version": "1.3.1",
-      "from": "parseurl@>=1.3.1 <1.4.0",
+      "from": "https://registry.npmjs.org/parseurl/-/parseurl-1.3.1.tgz",
       "resolved": "https://registry.npmjs.org/parseurl/-/parseurl-1.3.1.tgz"
     },
     "passport": {
       "version": "0.3.2",
-      "from": "passport@>=0.3.2 <0.4.0",
+      "from": "passport@latest",
       "resolved": "https://registry.npmjs.org/passport/-/passport-0.3.2.tgz"
     },
     "passport-local": {
       "version": "1.0.0",
-      "from": "passport-local@>=1.0.0 <2.0.0",
+      "from": "passport-local@latest",
       "resolved": "https://registry.npmjs.org/passport-local/-/passport-local-1.0.0.tgz"
     },
     "passport-strategy": {
@@ -2603,60 +656,10 @@
       "from": "path@>=0.12.7 <0.13.0",
       "resolved": "https://registry.npmjs.org/path/-/path-0.12.7.tgz"
     },
-    "path-exists": {
-      "version": "2.1.0",
-      "from": "path-exists@>=2.0.0 <3.0.0",
-      "resolved": "https://registry.npmjs.org/path-exists/-/path-exists-2.1.0.tgz",
-      "dev": true
-    },
-    "path-is-absolute": {
-      "version": "1.0.1",
-      "from": "path-is-absolute@>=1.0.0 <2.0.0",
-      "resolved": "https://registry.npmjs.org/path-is-absolute/-/path-is-absolute-1.0.1.tgz",
-      "dev": true
-    },
-    "path-is-inside": {
-      "version": "1.0.2",
-      "from": "path-is-inside@>=1.0.1 <2.0.0",
-      "resolved": "https://registry.npmjs.org/path-is-inside/-/path-is-inside-1.0.2.tgz",
-      "dev": true
-    },
-    "path-parse": {
-      "version": "1.0.5",
-      "from": "path-parse@>=1.0.5 <2.0.0",
-      "resolved": "https://registry.npmjs.org/path-parse/-/path-parse-1.0.5.tgz",
-      "dev": true
-    },
-    "path-root": {
-      "version": "0.1.1",
-      "from": "path-root@>=0.1.1 <0.2.0",
-      "resolved": "https://registry.npmjs.org/path-root/-/path-root-0.1.1.tgz",
-      "dev": true
-    },
-    "path-root-regex": {
-      "version": "0.1.2",
-      "from": "path-root-regex@>=0.1.0 <0.2.0",
-      "resolved": "https://registry.npmjs.org/path-root-regex/-/path-root-regex-0.1.2.tgz",
-      "dev": true
-    },
     "path-to-regexp": {
       "version": "0.1.7",
-      "from": "path-to-regexp@0.1.7",
+      "from": "https://registry.npmjs.org/path-to-regexp/-/path-to-regexp-0.1.7.tgz",
       "resolved": "https://registry.npmjs.org/path-to-regexp/-/path-to-regexp-0.1.7.tgz"
-    },
-    "path-type": {
-      "version": "1.1.0",
-      "from": "path-type@>=1.0.0 <2.0.0",
-      "resolved": "https://registry.npmjs.org/path-type/-/path-type-1.1.0.tgz",
-      "dev": true,
-      "dependencies": {
-        "graceful-fs": {
-          "version": "4.1.11",
-          "from": "graceful-fs@>=4.1.2 <5.0.0",
-          "resolved": "https://registry.npmjs.org/graceful-fs/-/graceful-fs-4.1.11.tgz",
-          "dev": true
-        }
-      }
     },
     "pause": {
       "version": "0.0.1",
@@ -2688,34 +691,10 @@
       "from": "pgpass@>=1.0.0 <2.0.0",
       "resolved": "https://registry.npmjs.org/pgpass/-/pgpass-1.0.1.tgz"
     },
-    "pify": {
-      "version": "2.3.0",
-      "from": "pify@>=2.0.0 <3.0.0",
-      "resolved": "https://registry.npmjs.org/pify/-/pify-2.3.0.tgz",
-      "dev": true
-    },
-    "pinkie": {
-      "version": "2.0.4",
-      "from": "pinkie@>=2.0.0 <3.0.0",
-      "resolved": "https://registry.npmjs.org/pinkie/-/pinkie-2.0.4.tgz",
-      "dev": true
-    },
-    "pinkie-promise": {
-      "version": "2.0.1",
-      "from": "pinkie-promise@>=2.0.0 <3.0.0",
-      "resolved": "https://registry.npmjs.org/pinkie-promise/-/pinkie-promise-2.0.1.tgz",
-      "dev": true
-    },
     "platform": {
       "version": "1.3.3",
-      "from": "platform@1.3.3",
+      "from": "https://registry.npmjs.org/platform/-/platform-1.3.3.tgz",
       "resolved": "https://registry.npmjs.org/platform/-/platform-1.3.3.tgz"
-    },
-    "pluralize": {
-      "version": "1.2.1",
-      "from": "pluralize@>=1.2.1 <2.0.0",
-      "resolved": "https://registry.npmjs.org/pluralize/-/pluralize-1.2.1.tgz",
-      "dev": true
     },
     "postgres-array": {
       "version": "1.0.2",
@@ -2737,24 +716,6 @@
       "from": "postgres-interval@>=1.0.0 <1.1.0",
       "resolved": "https://registry.npmjs.org/postgres-interval/-/postgres-interval-1.0.2.tgz"
     },
-    "prelude-ls": {
-      "version": "1.1.2",
-      "from": "prelude-ls@>=1.1.2 <1.2.0",
-      "resolved": "https://registry.npmjs.org/prelude-ls/-/prelude-ls-1.1.2.tgz",
-      "dev": true
-    },
-    "preserve": {
-      "version": "0.2.0",
-      "from": "preserve@>=0.2.0 <0.3.0",
-      "resolved": "https://registry.npmjs.org/preserve/-/preserve-0.2.0.tgz",
-      "dev": true
-    },
-    "pretty-hrtime": {
-      "version": "1.0.3",
-      "from": "pretty-hrtime@>=1.0.0 <2.0.0",
-      "resolved": "https://registry.npmjs.org/pretty-hrtime/-/pretty-hrtime-1.0.3.tgz",
-      "dev": true
-    },
     "process": {
       "version": "0.11.9",
       "from": "process@>=0.11.1 <0.12.0",
@@ -2765,78 +726,29 @@
       "from": "process-nextick-args@>=1.0.6 <1.1.0",
       "resolved": "https://registry.npmjs.org/process-nextick-args/-/process-nextick-args-1.0.7.tgz"
     },
-    "progress": {
-      "version": "1.1.8",
-      "from": "progress@>=1.1.8 <2.0.0",
-      "resolved": "https://registry.npmjs.org/progress/-/progress-1.1.8.tgz",
-      "dev": true
-    },
-    "proto-list": {
-      "version": "1.2.4",
-      "from": "proto-list@>=1.2.1 <1.3.0",
-      "resolved": "https://registry.npmjs.org/proto-list/-/proto-list-1.2.4.tgz",
-      "dev": true
-    },
     "proxy-addr": {
       "version": "1.1.4",
       "from": "proxy-addr@>=1.1.3 <1.2.0",
       "resolved": "https://registry.npmjs.org/proxy-addr/-/proxy-addr-1.1.4.tgz"
     },
-    "qs": {
-      "version": "6.4.0",
-      "from": "qs@6.4.0",
-      "resolved": "https://registry.npmjs.org/qs/-/qs-6.4.0.tgz"
+    "pseudomap": {
+      "version": "1.0.2",
+      "from": "pseudomap@>=1.0.1 <2.0.0",
+      "resolved": "https://registry.npmjs.org/pseudomap/-/pseudomap-1.0.2.tgz"
+    },
+    "querystring": {
+      "version": "0.2.0",
+      "from": "querystring@0.2.0",
+      "resolved": "https://registry.npmjs.org/querystring/-/querystring-0.2.0.tgz"
     },
     "randexp": {
       "version": "0.4.5",
       "from": "randexp@>=0.4.3 <0.5.0",
       "resolved": "https://registry.npmjs.org/randexp/-/randexp-0.4.5.tgz"
     },
-    "pseudomap": {
-      "version": "1.0.2",
-      "from": "pseudomap@>=1.0.1 <2.0.0",
-      "resolved": "https://registry.npmjs.org/pseudomap/-/pseudomap-1.0.2.tgz"
-    },
-    "punycode": {
-      "version": "1.4.1",
-      "from": "punycode@>=1.4.1 <2.0.0",
-      "resolved": "https://registry.npmjs.org/punycode/-/punycode-1.4.1.tgz",
-      "dev": true
-    },
-    "qs": {
-      "version": "6.2.3",
-      "from": "qs@>=6.2.0 <6.3.0",
-      "resolved": "https://registry.npmjs.org/qs/-/qs-6.2.3.tgz",
-      "dev": true
-    },
-    "querystring": {
-      "version": "0.2.0",
-      "from": "querystring@0.2.0",
-      "resolved": "https://registry.npmjs.org/querystring/-/querystring-0.2.0.tgz"
-    },
-    "randomatic": {
-      "version": "1.1.6",
-      "from": "randomatic@>=1.1.3 <2.0.0",
-      "resolved": "https://registry.npmjs.org/randomatic/-/randomatic-1.1.6.tgz",
-      "dev": true
-    },
-    "randomstring": {
-      "version": "1.1.5",
-      "from": "randomstring@>=1.1.0 <2.0.0",
-      "resolved": "https://registry.npmjs.org/randomstring/-/randomstring-1.1.5.tgz",
-      "dev": true,
-      "dependencies": {
-        "array-uniq": {
-          "version": "1.0.2",
-          "from": "array-uniq@1.0.2",
-          "resolved": "https://registry.npmjs.org/array-uniq/-/array-uniq-1.0.2.tgz",
-          "dev": true
-        }
-      }
-    },
     "range-parser": {
       "version": "1.2.0",
-      "from": "range-parser@>=1.2.0 <1.3.0",
+      "from": "https://registry.npmjs.org/range-parser/-/range-parser-1.2.0.tgz",
       "resolved": "https://registry.npmjs.org/range-parser/-/range-parser-1.2.0.tgz"
     },
     "raw-body": {
@@ -2844,146 +756,21 @@
       "from": "raw-body@>=2.2.0 <2.3.0",
       "resolved": "https://registry.npmjs.org/raw-body/-/raw-body-2.2.0.tgz"
     },
-    "read-pkg": {
-      "version": "1.1.0",
-      "from": "read-pkg@>=1.0.0 <2.0.0",
-      "resolved": "https://registry.npmjs.org/read-pkg/-/read-pkg-1.1.0.tgz",
-      "dev": true
-    },
-    "readable-stream": {
-      "version": "2.0.6",
-      "from": "readable-stream@>=2.0.5 <2.1.0",
-      "resolved": "https://registry.npmjs.org/readable-stream/-/readable-stream-2.0.6.tgz",
-      "dev": true
-    },
-    "readline2": {
-      "version": "1.0.1",
-      "from": "readline2@>=1.0.1 <2.0.0",
-      "resolved": "https://registry.npmjs.org/readline2/-/readline2-1.0.1.tgz",
-      "dev": true
-    },
-    "rechoir": {
-      "version": "0.6.2",
-      "from": "rechoir@>=0.6.2 <0.7.0",
-      "resolved": "https://registry.npmjs.org/rechoir/-/rechoir-0.6.2.tgz",
-      "dev": true
-    },
-    "redefine": {
-      "version": "0.2.1",
-      "from": "redefine@>=0.2.0 <0.3.0",
-      "resolved": "https://registry.npmjs.org/redefine/-/redefine-0.2.1.tgz",
-      "dev": true
-    },
     "referrer-policy": {
       "version": "1.1.0",
-      "from": "referrer-policy@1.1.0",
+      "from": "https://registry.npmjs.org/referrer-policy/-/referrer-policy-1.1.0.tgz",
       "resolved": "https://registry.npmjs.org/referrer-policy/-/referrer-policy-1.1.0.tgz"
     },
-<<<<<<< HEAD
     "ret": {
       "version": "0.1.14",
       "from": "ret@>=0.1.10 <0.2.0",
       "resolved": "https://registry.npmjs.org/ret/-/ret-0.1.14.tgz"
-=======
-    "regex-cache": {
-      "version": "0.4.3",
-      "from": "regex-cache@>=0.4.2 <0.5.0",
-      "resolved": "https://registry.npmjs.org/regex-cache/-/regex-cache-0.4.3.tgz",
-      "dev": true
-    },
-    "repeat-element": {
-      "version": "1.1.2",
-      "from": "repeat-element@>=1.1.2 <2.0.0",
-      "resolved": "https://registry.npmjs.org/repeat-element/-/repeat-element-1.1.2.tgz",
-      "dev": true
-    },
-    "repeat-string": {
-      "version": "1.6.1",
-      "from": "repeat-string@>=1.5.2 <2.0.0",
-      "resolved": "https://registry.npmjs.org/repeat-string/-/repeat-string-1.6.1.tgz",
-      "dev": true
-    },
-    "replace-ext": {
-      "version": "0.0.1",
-      "from": "replace-ext@0.0.1",
-      "resolved": "https://registry.npmjs.org/replace-ext/-/replace-ext-0.0.1.tgz",
-      "dev": true
-    },
-    "request": {
-      "version": "2.74.0",
-      "from": "request@>=2.74.0 <2.75.0",
-      "resolved": "https://registry.npmjs.org/request/-/request-2.74.0.tgz",
-      "dev": true,
-      "dependencies": {
-        "node-uuid": {
-          "version": "1.4.8",
-          "from": "node-uuid@>=1.4.7 <1.5.0",
-          "resolved": "https://registry.npmjs.org/node-uuid/-/node-uuid-1.4.8.tgz",
-          "dev": true
-        }
-      }
-    },
-    "require-uncached": {
-      "version": "1.0.3",
-      "from": "require-uncached@>=1.0.2 <2.0.0",
-      "resolved": "https://registry.npmjs.org/require-uncached/-/require-uncached-1.0.3.tgz",
-      "dev": true
-    },
-    "resolve": {
-      "version": "1.3.2",
-      "from": "resolve@>=1.1.6 <2.0.0",
-      "resolved": "https://registry.npmjs.org/resolve/-/resolve-1.3.2.tgz",
-      "dev": true
-    },
-    "resolve-dir": {
-      "version": "0.1.1",
-      "from": "resolve-dir@>=0.1.0 <0.2.0",
-      "resolved": "https://registry.npmjs.org/resolve-dir/-/resolve-dir-0.1.1.tgz",
-      "dev": true
-    },
-    "resolve-from": {
-      "version": "1.0.1",
-      "from": "resolve-from@>=1.0.0 <2.0.0",
-      "resolved": "https://registry.npmjs.org/resolve-from/-/resolve-from-1.0.1.tgz",
-      "dev": true
-    },
-    "restore-cursor": {
-      "version": "1.0.1",
-      "from": "restore-cursor@>=1.0.1 <2.0.0",
-      "resolved": "https://registry.npmjs.org/restore-cursor/-/restore-cursor-1.0.1.tgz",
-      "dev": true
->>>>>>> 044cf2e4
     },
     "retry-as-promised": {
       "version": "2.2.0",
       "from": "retry-as-promised@>=2.0.0 <3.0.0",
       "resolved": "https://registry.npmjs.org/retry-as-promised/-/retry-as-promised-2.2.0.tgz"
     },
-    "right-align": {
-      "version": "0.1.3",
-      "from": "right-align@>=0.1.1 <0.2.0",
-      "resolved": "https://registry.npmjs.org/right-align/-/right-align-0.1.3.tgz",
-      "dev": true,
-      "optional": true
-    },
-    "rimraf": {
-      "version": "2.1.4",
-      "from": "rimraf@>=2.1.4 <2.2.0",
-      "resolved": "https://registry.npmjs.org/rimraf/-/rimraf-2.1.4.tgz",
-      "dev": true
-    },
-    "run-async": {
-      "version": "0.1.0",
-      "from": "run-async@>=0.1.0 <0.2.0",
-      "resolved": "https://registry.npmjs.org/run-async/-/run-async-0.1.0.tgz",
-      "dev": true
-    },
-    "rx-lite": {
-      "version": "3.1.2",
-      "from": "rx-lite@>=3.1.2 <4.0.0",
-      "resolved": "https://registry.npmjs.org/rx-lite/-/rx-lite-3.1.2.tgz",
-      "dev": true
-    },
     "safe-buffer": {
       "version": "5.0.1",
       "from": "safe-buffer@>=5.0.1 <6.0.0",
@@ -3002,7 +789,14 @@
     "send": {
       "version": "0.15.1",
       "from": "send@0.15.1",
-      "resolved": "https://registry.npmjs.org/send/-/send-0.15.1.tgz"
+      "resolved": "https://registry.npmjs.org/send/-/send-0.15.1.tgz",
+      "dependencies": {
+        "debug": {
+          "version": "2.6.1",
+          "from": "debug@2.6.1",
+          "resolved": "https://registry.npmjs.org/debug/-/debug-2.6.1.tgz"
+        }
+      }
     },
     "sequelize": {
       "version": "3.30.3",
@@ -3021,102 +815,6 @@
         }
       }
     },
-    "sequelize-cli": {
-      "version": "2.7.0",
-      "from": "sequelize-cli@>=2.6.0 <3.0.0",
-      "resolved": "https://registry.npmjs.org/sequelize-cli/-/sequelize-cli-2.7.0.tgz",
-      "dev": true,
-      "dependencies": {
-        "camelcase": {
-          "version": "3.0.0",
-          "from": "camelcase@>=3.0.0 <4.0.0",
-          "resolved": "https://registry.npmjs.org/camelcase/-/camelcase-3.0.0.tgz",
-          "dev": true
-        },
-        "cliui": {
-          "version": "3.2.0",
-          "from": "cliui@>=3.2.0 <4.0.0",
-          "resolved": "https://registry.npmjs.org/cliui/-/cliui-3.2.0.tgz",
-          "dev": true,
-          "dependencies": {
-            "wrap-ansi": {
-              "version": "2.1.0",
-              "from": "wrap-ansi@>=2.0.0 <3.0.0",
-              "resolved": "https://registry.npmjs.org/wrap-ansi/-/wrap-ansi-2.1.0.tgz",
-              "dev": true
-            }
-          }
-        },
-        "yargs": {
-          "version": "7.0.2",
-          "from": "yargs@>=7.0.1 <8.0.0",
-          "resolved": "https://registry.npmjs.org/yargs/-/yargs-7.0.2.tgz",
-          "dev": true,
-          "dependencies": {
-            "get-caller-file": {
-              "version": "1.0.2",
-              "from": "get-caller-file@>=1.0.1 <2.0.0",
-              "resolved": "https://registry.npmjs.org/get-caller-file/-/get-caller-file-1.0.2.tgz",
-              "dev": true
-            },
-            "os-locale": {
-              "version": "1.4.0",
-              "from": "os-locale@>=1.4.0 <2.0.0",
-              "resolved": "https://registry.npmjs.org/os-locale/-/os-locale-1.4.0.tgz",
-              "dev": true
-            },
-            "read-pkg-up": {
-              "version": "1.0.1",
-              "from": "read-pkg-up@>=1.0.1 <2.0.0",
-              "resolved": "https://registry.npmjs.org/read-pkg-up/-/read-pkg-up-1.0.1.tgz",
-              "dev": true
-            },
-            "require-directory": {
-              "version": "2.1.1",
-              "from": "require-directory@>=2.1.1 <3.0.0",
-              "resolved": "https://registry.npmjs.org/require-directory/-/require-directory-2.1.1.tgz",
-              "dev": true
-            },
-            "require-main-filename": {
-              "version": "1.0.1",
-              "from": "require-main-filename@>=1.0.1 <2.0.0",
-              "resolved": "https://registry.npmjs.org/require-main-filename/-/require-main-filename-1.0.1.tgz",
-              "dev": true
-            },
-            "set-blocking": {
-              "version": "2.0.0",
-              "from": "set-blocking@>=2.0.0 <3.0.0",
-              "resolved": "https://registry.npmjs.org/set-blocking/-/set-blocking-2.0.0.tgz",
-              "dev": true
-            },
-            "which-module": {
-              "version": "1.0.0",
-              "from": "which-module@>=1.0.0 <2.0.0",
-              "resolved": "https://registry.npmjs.org/which-module/-/which-module-1.0.0.tgz",
-              "dev": true
-            },
-            "y18n": {
-              "version": "3.2.1",
-              "from": "y18n@>=3.2.1 <4.0.0",
-              "resolved": "https://registry.npmjs.org/y18n/-/y18n-3.2.1.tgz",
-              "dev": true
-            },
-            "yargs-parser": {
-              "version": "5.0.0",
-              "from": "yargs-parser@>=5.0.0 <6.0.0",
-              "resolved": "https://registry.npmjs.org/yargs-parser/-/yargs-parser-5.0.0.tgz",
-              "dev": true
-            }
-          }
-        }
-      }
-    },
-    "sequencify": {
-      "version": "0.0.7",
-      "from": "sequencify@>=0.0.7 <0.1.0",
-      "resolved": "https://registry.npmjs.org/sequencify/-/sequencify-0.0.7.tgz",
-      "dev": true
-    },
     "serve-static": {
       "version": "1.12.1",
       "from": "serve-static@1.12.1",
@@ -3137,101 +835,20 @@
       "from": "shebang-regex@>=1.0.0 <2.0.0",
       "resolved": "https://registry.npmjs.org/shebang-regex/-/shebang-regex-1.0.0.tgz"
     },
-    "shelljs": {
-      "version": "0.7.7",
-      "from": "shelljs@>=0.7.5 <0.8.0",
-      "resolved": "https://registry.npmjs.org/shelljs/-/shelljs-0.7.7.tgz",
-      "dev": true
-    },
     "shimmer": {
       "version": "1.1.0",
       "from": "shimmer@1.1.0",
       "resolved": "https://registry.npmjs.org/shimmer/-/shimmer-1.1.0.tgz"
     },
-    "sigmund": {
-      "version": "1.0.1",
-      "from": "sigmund@>=1.0.0 <1.1.0",
-      "resolved": "https://registry.npmjs.org/sigmund/-/sigmund-1.0.1.tgz",
-      "dev": true
-    },
-    "slice-ansi": {
-      "version": "0.0.4",
-      "from": "slice-ansi@0.0.4",
-      "resolved": "https://registry.npmjs.org/slice-ansi/-/slice-ansi-0.0.4.tgz",
-      "dev": true
-    },
-    "sntp": {
-      "version": "1.0.9",
-      "from": "sntp@>=1.0.0 <2.0.0",
-      "resolved": "https://registry.npmjs.org/sntp/-/sntp-1.0.9.tgz",
-      "dev": true
-    },
-    "source-map": {
-      "version": "0.2.0",
-      "from": "source-map@>=0.2.0 <0.3.0",
-      "resolved": "https://registry.npmjs.org/source-map/-/source-map-0.2.0.tgz",
-      "dev": true,
-      "optional": true
-    },
-    "sparkles": {
-      "version": "1.0.0",
-      "from": "sparkles@>=1.0.0 <2.0.0",
-      "resolved": "https://registry.npmjs.org/sparkles/-/sparkles-1.0.0.tgz",
-      "dev": true
-    },
-    "spdx-correct": {
-      "version": "1.0.2",
-      "from": "spdx-correct@>=1.0.0 <1.1.0",
-      "resolved": "https://registry.npmjs.org/spdx-correct/-/spdx-correct-1.0.2.tgz",
-      "dev": true
-    },
-    "spdx-expression-parse": {
-      "version": "1.0.4",
-      "from": "spdx-expression-parse@>=1.0.0 <1.1.0",
-      "resolved": "https://registry.npmjs.org/spdx-expression-parse/-/spdx-expression-parse-1.0.4.tgz",
-      "dev": true
-    },
-    "spdx-license-ids": {
-      "version": "1.2.2",
-      "from": "spdx-license-ids@>=1.0.2 <2.0.0",
-      "resolved": "https://registry.npmjs.org/spdx-license-ids/-/spdx-license-ids-1.2.2.tgz",
-      "dev": true
-    },
     "split": {
       "version": "1.0.0",
       "from": "split@>=1.0.0 <2.0.0",
       "resolved": "https://registry.npmjs.org/split/-/split-1.0.0.tgz"
     },
-    "sprintf-js": {
-      "version": "1.0.3",
-      "from": "sprintf-js@>=1.0.2 <1.1.0",
-      "resolved": "https://registry.npmjs.org/sprintf-js/-/sprintf-js-1.0.3.tgz",
-      "dev": true
-    },
-    "sshpk": {
-      "version": "1.11.0",
-      "from": "sshpk@>=1.7.0 <2.0.0",
-      "resolved": "https://registry.npmjs.org/sshpk/-/sshpk-1.11.0.tgz",
-      "dev": true,
-      "dependencies": {
-        "assert-plus": {
-          "version": "1.0.0",
-          "from": "assert-plus@>=1.0.0 <2.0.0",
-          "resolved": "https://registry.npmjs.org/assert-plus/-/assert-plus-1.0.0.tgz",
-          "dev": true
-        }
-      }
-    },
     "statuses": {
       "version": "1.3.1",
-      "from": "statuses@>=1.3.1 <2.0.0",
+      "from": "https://registry.npmjs.org/statuses/-/statuses-1.3.1.tgz",
       "resolved": "https://registry.npmjs.org/statuses/-/statuses-1.3.1.tgz"
-    },
-    "stream-consume": {
-      "version": "0.1.0",
-      "from": "stream-consume@>=0.1.0 <0.2.0",
-      "resolved": "https://registry.npmjs.org/stream-consume/-/stream-consume-0.1.0.tgz",
-      "dev": true
     },
     "streamsearch": {
       "version": "0.1.2",
@@ -3243,88 +860,6 @@
       "from": "string_decoder@>=0.10.0 <0.11.0",
       "resolved": "https://registry.npmjs.org/string_decoder/-/string_decoder-0.10.31.tgz"
     },
-    "string-width": {
-      "version": "1.0.2",
-      "from": "string-width@>=1.0.1 <2.0.0",
-      "resolved": "https://registry.npmjs.org/string-width/-/string-width-1.0.2.tgz",
-      "dev": true
-    },
-    "stringstream": {
-      "version": "0.0.5",
-      "from": "stringstream@>=0.0.4 <0.1.0",
-      "resolved": "https://registry.npmjs.org/stringstream/-/stringstream-0.0.5.tgz",
-      "dev": true
-    },
-    "strip-ansi": {
-      "version": "3.0.1",
-      "from": "strip-ansi@>=3.0.0 <4.0.0",
-      "resolved": "https://registry.npmjs.org/strip-ansi/-/strip-ansi-3.0.1.tgz",
-      "dev": true
-    },
-    "strip-bom": {
-      "version": "3.0.0",
-      "from": "strip-bom@>=3.0.0 <4.0.0",
-      "resolved": "https://registry.npmjs.org/strip-bom/-/strip-bom-3.0.0.tgz",
-      "dev": true
-    },
-    "strip-json-comments": {
-      "version": "2.0.1",
-      "from": "strip-json-comments@>=2.0.1 <2.1.0",
-      "resolved": "https://registry.npmjs.org/strip-json-comments/-/strip-json-comments-2.0.1.tgz",
-      "dev": true
-    },
-    "superagent": {
-      "version": "3.5.2",
-      "from": "superagent@>=3.0.0 <4.0.0",
-      "resolved": "https://registry.npmjs.org/superagent/-/superagent-3.5.2.tgz",
-      "dev": true,
-      "dependencies": {
-        "form-data": {
-          "version": "2.1.2",
-          "from": "form-data@>=2.1.1 <3.0.0",
-          "resolved": "https://registry.npmjs.org/form-data/-/form-data-2.1.2.tgz",
-          "dev": true
-        }
-      }
-    },
-    "supertest": {
-      "version": "3.0.0",
-      "from": "supertest@>=3.0.0 <4.0.0",
-      "resolved": "https://registry.npmjs.org/supertest/-/supertest-3.0.0.tgz",
-      "dev": true
-    },
-    "supports-color": {
-      "version": "2.0.0",
-      "from": "supports-color@>=2.0.0 <3.0.0",
-      "resolved": "https://registry.npmjs.org/supports-color/-/supports-color-2.0.0.tgz",
-      "dev": true
-    },
-    "table": {
-      "version": "3.8.3",
-      "from": "table@>=3.7.8 <4.0.0",
-      "resolved": "https://registry.npmjs.org/table/-/table-3.8.3.tgz",
-      "dev": true,
-      "dependencies": {
-        "is-fullwidth-code-point": {
-          "version": "2.0.0",
-          "from": "is-fullwidth-code-point@>=2.0.0 <3.0.0",
-          "resolved": "https://registry.npmjs.org/is-fullwidth-code-point/-/is-fullwidth-code-point-2.0.0.tgz",
-          "dev": true
-        },
-        "string-width": {
-          "version": "2.0.0",
-          "from": "string-width@>=2.0.0 <3.0.0",
-          "resolved": "https://registry.npmjs.org/string-width/-/string-width-2.0.0.tgz",
-          "dev": true
-        }
-      }
-    },
-    "temp": {
-      "version": "0.5.1",
-      "from": "temp@>=0.5.1 <0.6.0",
-      "resolved": "https://registry.npmjs.org/temp/-/temp-0.5.1.tgz",
-      "dev": true
-    },
     "terraformer": {
       "version": "1.0.7",
       "from": "terraformer@>=1.0.5 <1.1.0",
@@ -3335,49 +870,11 @@
       "from": "terraformer-wkt-parser@>=1.1.0 <2.0.0",
       "resolved": "https://registry.npmjs.org/terraformer-wkt-parser/-/terraformer-wkt-parser-1.1.2.tgz"
     },
-    "text-table": {
-      "version": "0.2.0",
-      "from": "text-table@>=0.2.0 <0.3.0",
-      "resolved": "https://registry.npmjs.org/text-table/-/text-table-0.2.0.tgz",
-      "dev": true
-    },
     "through": {
       "version": "2.3.8",
       "from": "through@>=2.3.6 <3.0.0",
       "resolved": "https://registry.npmjs.org/through/-/through-2.3.8.tgz"
     },
-    "through2": {
-      "version": "2.0.3",
-      "from": "through2@>=2.0.0 <3.0.0",
-      "resolved": "https://registry.npmjs.org/through2/-/through2-2.0.3.tgz",
-      "dev": true,
-      "dependencies": {
-        "readable-stream": {
-          "version": "2.2.6",
-          "from": "readable-stream@>=2.1.5 <3.0.0",
-          "resolved": "https://registry.npmjs.org/readable-stream/-/readable-stream-2.2.6.tgz",
-          "dev": true
-        }
-      }
-    },
-    "tildify": {
-      "version": "1.2.0",
-      "from": "tildify@>=1.0.0 <2.0.0",
-      "resolved": "https://registry.npmjs.org/tildify/-/tildify-1.2.0.tgz",
-      "dev": true
-    },
-    "time-stamp": {
-      "version": "1.0.1",
-      "from": "time-stamp@>=1.0.0 <2.0.0",
-      "resolved": "https://registry.npmjs.org/time-stamp/-/time-stamp-1.0.1.tgz",
-      "dev": true
-    },
-    "timers-ext": {
-      "version": "0.1.1",
-      "from": "timers-ext@>=0.1.0 <0.2.0",
-      "resolved": "https://registry.npmjs.org/timers-ext/-/timers-ext-0.1.1.tgz",
-      "dev": true
-    },
     "topo": {
       "version": "1.1.0",
       "from": "topo@>=1.0.0 <2.0.0",
@@ -3388,52 +885,9 @@
       "from": "toposort-class@>=1.0.1 <2.0.0",
       "resolved": "https://registry.npmjs.org/toposort-class/-/toposort-class-1.0.1.tgz"
     },
-    "tough-cookie": {
-      "version": "2.3.2",
-      "from": "tough-cookie@>=2.3.0 <2.4.0",
-      "resolved": "https://registry.npmjs.org/tough-cookie/-/tough-cookie-2.3.2.tgz",
-      "dev": true
-    },
-    "tryit": {
-      "version": "1.0.3",
-      "from": "tryit@>=1.0.1 <2.0.0",
-      "resolved": "https://registry.npmjs.org/tryit/-/tryit-1.0.3.tgz",
-      "dev": true
-    },
-    "tunnel-agent": {
-      "version": "0.4.3",
-      "from": "tunnel-agent@>=0.4.1 <0.5.0",
-      "resolved": "https://registry.npmjs.org/tunnel-agent/-/tunnel-agent-0.4.3.tgz",
-      "dev": true
-    },
-    "tv4": {
-      "version": "1.3.0",
-      "from": "tv4@>=1.1.12 <2.0.0",
-      "resolved": "https://registry.npmjs.org/tv4/-/tv4-1.3.0.tgz",
-      "dev": true
-    },
-    "tweetnacl": {
-      "version": "0.14.5",
-      "from": "tweetnacl@>=0.14.0 <0.15.0",
-      "resolved": "https://registry.npmjs.org/tweetnacl/-/tweetnacl-0.14.5.tgz",
-      "dev": true,
-      "optional": true
-    },
-    "type-check": {
-      "version": "0.3.2",
-      "from": "type-check@>=0.3.2 <0.4.0",
-      "resolved": "https://registry.npmjs.org/type-check/-/type-check-0.3.2.tgz",
-      "dev": true
-    },
-    "type-detect": {
-      "version": "1.0.0",
-      "from": "type-detect@>=1.0.0 <2.0.0",
-      "resolved": "https://registry.npmjs.org/type-detect/-/type-detect-1.0.0.tgz",
-      "dev": true
-    },
     "type-is": {
       "version": "1.6.14",
-      "from": "type-is@>=1.6.14 <1.7.0",
+      "from": "https://registry.npmjs.org/type-is/-/type-is-1.6.14.tgz",
       "resolved": "https://registry.npmjs.org/type-is/-/type-is-1.6.14.tgz"
     },
     "typedarray": {
@@ -3441,64 +895,9 @@
       "from": "typedarray@>=0.0.6 <0.0.7",
       "resolved": "https://registry.npmjs.org/typedarray/-/typedarray-0.0.6.tgz"
     },
-    "uglify-js": {
-      "version": "2.8.16",
-      "from": "uglify-js@>=2.6.0 <3.0.0",
-      "resolved": "https://registry.npmjs.org/uglify-js/-/uglify-js-2.8.16.tgz",
-      "dev": true,
-      "optional": true,
-      "dependencies": {
-        "source-map": {
-          "version": "0.5.6",
-          "from": "source-map@>=0.5.1 <0.6.0",
-          "resolved": "https://registry.npmjs.org/source-map/-/source-map-0.5.6.tgz",
-          "dev": true,
-          "optional": true
-        }
-      }
-    },
-    "uglify-to-browserify": {
-      "version": "1.0.2",
-      "from": "uglify-to-browserify@>=1.0.0 <1.1.0",
-      "resolved": "https://registry.npmjs.org/uglify-to-browserify/-/uglify-to-browserify-1.0.2.tgz",
-      "dev": true,
-      "optional": true
-    },
-    "umzug": {
-      "version": "1.11.0",
-      "from": "umzug@>=1.11.0 <2.0.0",
-      "resolved": "https://registry.npmjs.org/umzug/-/umzug-1.11.0.tgz",
-      "dev": true
-    },
-    "unc-path-regex": {
-      "version": "0.1.2",
-      "from": "unc-path-regex@>=0.1.0 <0.2.0",
-      "resolved": "https://registry.npmjs.org/unc-path-regex/-/unc-path-regex-0.1.2.tgz",
-      "dev": true
-    },
-    "unionized": {
-      "version": "4.11.0",
-      "from": "unionized@>=4.11.0 <5.0.0",
-      "resolved": "https://registry.npmjs.org/unionized/-/unionized-4.11.0.tgz",
-      "dev": true,
-      "dependencies": {
-        "lodash": {
-          "version": "3.10.1",
-          "from": "lodash@>=3.8.0 <4.0.0",
-          "resolved": "https://registry.npmjs.org/lodash/-/lodash-3.10.1.tgz",
-          "dev": true
-        }
-      }
-    },
-    "unique-stream": {
-      "version": "1.0.0",
-      "from": "unique-stream@>=1.0.0 <2.0.0",
-      "resolved": "https://registry.npmjs.org/unique-stream/-/unique-stream-1.0.0.tgz",
-      "dev": true
-    },
     "unpipe": {
       "version": "1.0.0",
-      "from": "unpipe@1.0.0",
+      "from": "https://registry.npmjs.org/unpipe/-/unpipe-1.0.0.tgz",
       "resolved": "https://registry.npmjs.org/unpipe/-/unpipe-1.0.0.tgz"
     },
     "url": {
@@ -3513,18 +912,6 @@
         }
       }
     },
-    "urlgrey": {
-      "version": "0.4.4",
-      "from": "urlgrey@>=0.4.0",
-      "resolved": "https://registry.npmjs.org/urlgrey/-/urlgrey-0.4.4.tgz",
-      "dev": true
-    },
-    "user-home": {
-      "version": "2.0.0",
-      "from": "user-home@>=2.0.0 <3.0.0",
-      "resolved": "https://registry.npmjs.org/user-home/-/user-home-2.0.0.tgz",
-      "dev": true
-    },
     "util": {
       "version": "0.10.3",
       "from": "util@>=0.10.3 <0.11.0",
@@ -3544,7 +931,7 @@
     },
     "utils-merge": {
       "version": "1.0.0",
-      "from": "utils-merge@1.0.0",
+      "from": "https://registry.npmjs.org/utils-merge/-/utils-merge-1.0.0.tgz",
       "resolved": "https://registry.npmjs.org/utils-merge/-/utils-merge-1.0.0.tgz"
     },
     "uuid": {
@@ -3552,26 +939,6 @@
       "from": "uuid@>=3.0.0 <4.0.0",
       "resolved": "https://registry.npmjs.org/uuid/-/uuid-3.0.1.tgz"
     },
-    "v8flags": {
-      "version": "2.0.11",
-      "from": "v8flags@>=2.0.2 <3.0.0",
-      "resolved": "https://registry.npmjs.org/v8flags/-/v8flags-2.0.11.tgz",
-      "dev": true,
-      "dependencies": {
-        "user-home": {
-          "version": "1.1.1",
-          "from": "user-home@>=1.1.1 <2.0.0",
-          "resolved": "https://registry.npmjs.org/user-home/-/user-home-1.1.1.tgz",
-          "dev": true
-        }
-      }
-    },
-    "validate-npm-package-license": {
-      "version": "3.0.1",
-      "from": "validate-npm-package-license@>=3.0.1 <4.0.0",
-      "resolved": "https://registry.npmjs.org/validate-npm-package-license/-/validate-npm-package-license-3.0.1.tgz",
-      "dev": true
-    },
     "validator": {
       "version": "5.7.0",
       "from": "validator@>=5.2.0 <6.0.0",
@@ -3582,106 +949,19 @@
       "from": "vary@>=1.0.0 <2.0.0",
       "resolved": "https://registry.npmjs.org/vary/-/vary-1.1.1.tgz"
     },
-    "verror": {
-      "version": "1.3.6",
-      "from": "verror@1.3.6",
-      "resolved": "https://registry.npmjs.org/verror/-/verror-1.3.6.tgz",
-      "dev": true
-    },
-    "vinyl": {
-      "version": "0.5.3",
-      "from": "vinyl@>=0.5.0 <0.6.0",
-      "resolved": "https://registry.npmjs.org/vinyl/-/vinyl-0.5.3.tgz",
-      "dev": true
-    },
-    "vinyl-fs": {
-      "version": "0.3.14",
-      "from": "vinyl-fs@>=0.3.0 <0.4.0",
-      "resolved": "https://registry.npmjs.org/vinyl-fs/-/vinyl-fs-0.3.14.tgz",
-      "dev": true,
-      "dependencies": {
-        "clone": {
-          "version": "0.2.0",
-          "from": "clone@>=0.2.0 <0.3.0",
-          "resolved": "https://registry.npmjs.org/clone/-/clone-0.2.0.tgz",
-          "dev": true
-        },
-        "graceful-fs": {
-          "version": "3.0.11",
-          "from": "graceful-fs@>=3.0.0 <4.0.0",
-          "resolved": "https://registry.npmjs.org/graceful-fs/-/graceful-fs-3.0.11.tgz",
-          "dev": true
-        },
-        "isarray": {
-          "version": "0.0.1",
-          "from": "isarray@0.0.1",
-          "resolved": "https://registry.npmjs.org/isarray/-/isarray-0.0.1.tgz",
-          "dev": true
-        },
-        "readable-stream": {
-          "version": "1.0.34",
-          "from": "readable-stream@>=1.0.33-1 <1.1.0-0",
-          "resolved": "https://registry.npmjs.org/readable-stream/-/readable-stream-1.0.34.tgz",
-          "dev": true
-        },
-        "strip-bom": {
-          "version": "1.0.0",
-          "from": "strip-bom@>=1.0.0 <2.0.0",
-          "resolved": "https://registry.npmjs.org/strip-bom/-/strip-bom-1.0.0.tgz",
-          "dev": true
-        },
-        "through2": {
-          "version": "0.6.5",
-          "from": "through2@>=0.6.1 <0.7.0",
-          "resolved": "https://registry.npmjs.org/through2/-/through2-0.6.5.tgz",
-          "dev": true
-        },
-        "vinyl": {
-          "version": "0.4.6",
-          "from": "vinyl@>=0.4.0 <0.5.0",
-          "resolved": "https://registry.npmjs.org/vinyl/-/vinyl-0.4.6.tgz",
-          "dev": true
-        }
-      }
-    },
     "which": {
       "version": "1.2.14",
       "from": "which@>=1.2.9 <2.0.0",
       "resolved": "https://registry.npmjs.org/which/-/which-1.2.14.tgz"
     },
-    "window-size": {
-      "version": "0.1.0",
-      "from": "window-size@0.1.0",
-      "resolved": "https://registry.npmjs.org/window-size/-/window-size-0.1.0.tgz",
-      "dev": true,
-      "optional": true
-    },
     "wkx": {
       "version": "0.2.0",
       "from": "wkx@0.2.0",
       "resolved": "https://registry.npmjs.org/wkx/-/wkx-0.2.0.tgz"
     },
-    "wordwrap": {
-      "version": "1.0.0",
-      "from": "wordwrap@>=1.0.0 <1.1.0",
-      "resolved": "https://registry.npmjs.org/wordwrap/-/wordwrap-1.0.0.tgz",
-      "dev": true
-    },
-    "wrappy": {
-      "version": "1.0.2",
-      "from": "wrappy@>=1.0.0 <2.0.0",
-      "resolved": "https://registry.npmjs.org/wrappy/-/wrappy-1.0.2.tgz",
-      "dev": true
-    },
-    "write": {
-      "version": "0.2.1",
-      "from": "write@>=0.2.1 <0.3.0",
-      "resolved": "https://registry.npmjs.org/write/-/write-0.2.1.tgz",
-      "dev": true
-    },
     "x-xss-protection": {
       "version": "1.0.0",
-      "from": "x-xss-protection@1.0.0",
+      "from": "https://registry.npmjs.org/x-xss-protection/-/x-xss-protection-1.0.0.tgz",
       "resolved": "https://registry.npmjs.org/x-xss-protection/-/x-xss-protection-1.0.0.tgz"
     },
     "xml2js": {
@@ -3703,20 +983,13 @@
     },
     "xtend": {
       "version": "4.0.1",
-      "from": "xtend@>=4.0.1 <5.0.0",
+      "from": "xtend@>=4.0.0 <5.0.0",
       "resolved": "https://registry.npmjs.org/xtend/-/xtend-4.0.1.tgz"
     },
     "yallist": {
       "version": "2.1.2",
       "from": "yallist@>=2.0.0 <3.0.0",
       "resolved": "https://registry.npmjs.org/yallist/-/yallist-2.1.2.tgz"
-    },
-    "yargs": {
-      "version": "3.10.0",
-      "from": "yargs@>=3.10.0 <3.11.0",
-      "resolved": "https://registry.npmjs.org/yargs/-/yargs-3.10.0.tgz",
-      "dev": true,
-      "optional": true
     }
   }
 }