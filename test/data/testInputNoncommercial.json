--- conflicted
+++ resolved
@@ -13,7 +13,6 @@
             "extension": 0,
             "type": "BUSINESS"
         },
-<<<<<<< HEAD
         "emailAddress": "test@email.org",
         "mailingAddress": "ON ANW 0953",
         "mailingCity": "ALBANY",
@@ -27,53 +26,5 @@
         "startDateTime": "2013-01-12T12:00:00Z",
         "endDateTime": "2013-01-19T12:00:00Z",
         "numberParticipants": 45
-=======
-        "type": "noncommercial",
-        "noncommercialFields": {
-            "activityDescription": "PROVIDING WHITEWATER OUTFITTING AND GUIDING ACTIVITIES ON NATIONAL FOREST LANDS",
-            "locationDescription": "string",
-            "startDateTime": "2013-01-12T12:00:00Z",
-            "endDateTime": "2013-01-19T12:00:00Z",
-            "numberParticipants": 45
-        }
-    },
-    "noNoncommercialField": {
-        "region": 31,
-        "forest": 50,
-        "district": 52,
-        "authorizingOfficerName": "WILLIAM L.NOXON",
-        "authorizingOfficerTitle": "null",
-        "applicantInfo": {
-            "firstName": "John",
-            "lastName": "Doe",
-            "dayPhone": {
-                "areaCode": 541,
-                "number": 8156141,
-                "extension": 0,
-                "type": "BUSINESS"
-            },
-            "emailAddress": "test@email.org",
-            "mailingAddress": "ON ANW 0953",
-            "mailingCity": "ALBANY",
-            "mailingState": "OR",
-            "mailingZIP": 97321
-        },
-        "type": "noncommercial"
-    },
-    "noApplicantInfoField": {
-        "region": 33,
-        "forest": 52,
-        "district": 12,
-        "authorizingOfficerName": "WILLIAM L.NOXON",
-        "authorizingOfficerTitle": "null",
-        "type": "noncommercial",
-        "noncommercialFields": {
-            "activityDescription": "PROVIDING WHITEWATER OUTFITTING AND GUIDING ACTIVITIES ON NATIONAL FOREST LANDS",
-            "locationDescription": "string",
-            "startDateTime": "2013-01-12T12:00:00Z",
-            "endDateTime": "2013-01-19T12:00:00Z",
-            "numberParticipants": 45
-        }
->>>>>>> 4ddf1d78
     }
 }