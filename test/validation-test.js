--- conflicted
+++ resolved
@@ -145,18 +145,11 @@
 			expect (actual).to.eql(expected);
 		});
 		it('should report issues when no tempOutfitterFields/individual is citizen is provided', function(){
-<<<<<<< HEAD
-			const actual = specialUses.validate.checkForIndividualIsCitizen(tempOutfitterFactory.create({'applicantInfo.orgType':'Individual', 'tempOutfitterFields.individualIsCitizen' : undefined}), { errorArray: [] }).errorArray;
+			const actual = specialUses.validate.checkForIndividualIsCitizen(tempOutfitterFactory.create({'applicantInfo.orgType':'Person', 'tempOutfitterFields.individualIsCitizen' : undefined}), { errorArray: [] }).errorArray;
 			const expected = [
 				errorFactory.create({field: 'tempOutfitterFields.individualIsCitizen', errorType: 'missing'})
 			];
 			expect (actual).to.eql(expected);
-=======
-			expect (
-				specialUses.validate.checkForIndividualIsCitizen(tempOutfitterFactory.create({'applicantInfo.orgType':'Person', 'tempOutfitterFields.individualIsCitizen' : undefined}), { errorArray: [] }).errorArray.length
-			)
-			.to.be.equal(1);
->>>>>>> c9888691
 		});
 	});
 	describe('ensure fields are the right type', function(){
@@ -528,7 +521,7 @@
 				{
 					field: 'applicantInfo.orgType',
 					errorType: 'enum', 
-					enumMessage: 'is not one of enum values: Individual,Corporation,Limited Liability Company,Partnership or Association,State Government or Agency,Local Government or Agency,Nonprofit',
+					enumMessage: 'is not one of enum values: Association,Corporation,Education,Federal Government,State Government,Local Govt,Married Common Property,Limited Liability Company (LLC),Limited Liability Partnership (LLP),Person,Trust',
 					anyOfFields: undefined,
 					dependency: undefined
 				}
