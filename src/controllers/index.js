--- conflicted
+++ resolved
@@ -330,7 +330,7 @@
 		basic.postToBasic(req, res, sch, body)
 		.then((postObject)=>{
 			const toStoreInDB = db.getDataToStoreInDB(sch, body);
-			const controlNumber = postObject['/application'].response.accinstCn;
+			const controlNumber = postObject.POST['/application'].response.accinstCn;
 			toStoreInDB.controlNumber = controlNumber;
 			db.saveApplication(toStoreInDB, function(err, appl){
 				if (err){
@@ -357,12 +357,8 @@
 			});
 		})
 		.catch((err)=>{
-<<<<<<< HEAD
+
 			console.error(err);
-			return error.sendError(req, res, 500, 'unable to process request.');
-=======
-
-			console.error('basic.postToBasic err = ' + err);
 			if (err instanceof DuplicateContactsError){
 				if (err.duplicateContacts){
 					return error.sendError(req, res, 400, err.duplicateContacts.length + ' duplicate contacts found.', err.duplicateContacts);		
@@ -374,7 +370,6 @@
 			else {
 				return error.sendError(req, res, 500, 'unable to process request.');	
 			}
->>>>>>> 0e3cc85a
 		});
 	}
 };
