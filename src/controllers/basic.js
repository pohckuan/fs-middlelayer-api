/*

  ___ ___       ___               _ _       _   ___ ___ 
 | __/ __|  ___| _ \___ _ _ _ __ (_) |_    /_\ | _ \_ _|
 | _|\__ \ / -_)  _/ -_) '_| '  \| |  _|  / _ \|  _/| | 
 |_| |___/ \___|_| \___|_| |_|_|_|_|\__| /_/ \_\_| |___|

*/

//*******************************************************************

'use strict';

//*******************************************************************
// required modules
const request = require('request-promise');

//*******************************************************************
// other files

const db = require('./db.js');
const DuplicateContactsError = require('./duplicateContactsError.js');
const SUDS_API_URL = process.env.SUDS_API_URL;

//*******************************************************************
// AUTO-POPULATE FUNCTIONS
/**
 * Concats all indexs of input
 * @param  {Array} input - Array of strings to be joined together
 * @return {String}      - Single string made up of all indicies of input 
 */
function concat(input){
	const output = input.join('');
	return output;
}

/**
 * Ensures all characters of input are upper case then joins them
 * @param  {Array} input - Array of strings to be joined together
 * @return {String}      - Single string made up of all indicies of input 
 */
function contId(input){
	return concat(
		input.map((i)=>{
			return i.toUpperCase();
		})
	);
}

//*******************************************************************

/**
 * Returns whether application is for an individual.
 * @param  {Object}  body - User input
 * @return {Boolean}      - Whether application is for an individual
 */
function isAppFromPerson(body){
	const output = (!body.applicantInfo.orgType || body.applicantInfo.orgType === 'Individual');
	return output;
}

/** Finds basic API fields which are to be auto-populated
 * @param  {Array} basicFields - Fields(Objects) which are stored in SUDS
 * @return {Array} - Fields(Objects) which are to be auto-populated
 */
function getAutoPopulatedFields(basicFields){
	const autoPop = [];
	basicFields.forEach((field)=>{
		const key = Object.keys(field)[0];
		if (!field[key].fromIntake && field[key].madeOf){
			autoPop.push(field);
		}
	});
	return autoPop;
}

/**
 * Given a path seperated by periods, return the field specified if it exists, else false.
 * @param  {String} path                  - String made of the path to the desired field, must be seperated by periods
 * @param  {Object} body                  - Object representing the user input
 * @return {Boolean|String|Number|Object} - Contents of the field specified or false
 */
function getFieldFromBody(path, body){
	const pathParts = path.split('.');
	pathParts.forEach((pathPart)=>{
		body = body[pathPart];
	});
	if (body){
		return body;
	}
	else {
		return false;
	}
}
/** Given list of fields which must be auto-populate, returns values to store
 * @param  {Array} fieldsToBuild - Array of objects representing Fields which need to be auto-populated
 * @param  {Object} body   - user input
 * @return {Array}         - created values
 */
function buildAutoPopulatedFields(fieldsToBuild, body){
	const output = {};
	fieldsToBuild.forEach((field)=>{
		const key = Object.keys(field)[0];
		const fieldMakeUp = [];
		let autoPopulatedFieldValue = '';
		field[key].madeOf.fields.forEach((madeOfField)=>{
			if (madeOfField.fromIntake){
				const fieldValue = getFieldFromBody(madeOfField.field, body);
				if (fieldValue){
					fieldMakeUp.push(fieldValue);
				}
				else {
					console.error(`${madeOfField.field} does not exist`);
				}
			}
			else {
				fieldMakeUp.push(madeOfField.value);
			}
		});
		switch (field[key].madeOf.function){
		case 'concat':
			autoPopulatedFieldValue = concat(fieldMakeUp);
			break;
		case 'contId':
			if (isAppFromPerson(body)){
				if (fieldMakeUp.length > 3){
					fieldMakeUp.pop();
				}
				autoPopulatedFieldValue = contId(fieldMakeUp);
			}
			else {
				const toUse = [];
				toUse.push(fieldMakeUp.pop());
				autoPopulatedFieldValue = contId(toUse);
			}
			break;
		}
		output[key] = autoPopulatedFieldValue;
	});
	return output;
}
/**
 * Gets the data from all fields that are to be send to the basic API, also builds post object, used to pass data to basic api
 * @param  {Array} fields - All fields in object form which will be sent to basicAPI
 * @param  {Object} body - user input
 * @param  {Object} autoPopValues - All values which have been auto-populated
 * @return {Array} - Array of post objects
 */
function getBasicFields(fields, body, autoPopValues){
	const requests = [], postObjs = [];
	fields.forEach((field)=>{
		const key = Object.keys(field)[0];
		const whereToStore = field[key].store;
		whereToStore.forEach((location)=>{
			const requestToUse = location.split(':')[1];
			if (location.split(':')[0] === 'basic'){
				let postObjExists = false;
				requests.forEach((request)=>{
					const requestKey = Object.keys(request)[0];
					if (requestKey === requestToUse){
						postObjExists = true;
						request[requestToUse][key] = field[key];
					}
				});
				if (!postObjExists){
					const obj = {};
					obj[requestToUse] = {};
					obj[requestToUse][key] = field[key];
					requests.push(obj);
				}
			}
		});
	});
	requests.forEach((request)=>{
		const key = Object.keys(request)[0];
		const obj = {};
		obj[key] = {};
		Object.keys(request[key]).forEach((fieldKey)=>{
			const field = request[key][fieldKey];
			const fieldPath = fieldKey;
			const splitPath = fieldPath.split('.');
			let bodyField = body;
			if (field.fromIntake){
				splitPath.forEach((sp)=>{
					if (bodyField[sp]){
						bodyField = bodyField[sp];
					}
					else {
						bodyField = field.default;
					}
				});
				obj[key][field.basicField] = bodyField;
			}
			else {
				if (autoPopValues[fieldKey]){
					obj[key][field.basicField] = autoPopValues[fieldKey];
				}
				else {
					obj[key][field.basicField] = field.default;
				}
			}
		});
		postObjs.push(obj);
	});
	return postObjs;
}

/** Takes fields to be stored, creates post objects and populated with user input
 * @param  {Object} sch - validation schema for this request
 * @param  {Object} body - user input
 * @return {Array} - All post objects 
 */
function prepareBasicPost(sch, body){
	const otherFields = [];
	db.getFieldsToStore(sch, otherFields, '', 'basic');
	const toBuild = getAutoPopulatedFields(otherFields);
	const autoPopulateValues = buildAutoPopulatedFields(toBuild, body);
	const fieldsToPost = getBasicFields(otherFields, body, autoPopulateValues);
	return fieldsToPost;
}

/**
 * Creates request for Basic API calls to create contact
 * @param  {Object} res         - Response of previous request
 * @param  {Object} httpCallsObject  - Object used to save the request and response for each post to the basic api. Used for testing purposes.
 * @param  {Object} fieldsObj   - Object containing post objects to be sent to basic api
 * @param  {String} responseKey - Key in httpCallsObject for the response object of the previous request
 * @param  {String} requestKey  - Key in httpCallsObject for the request object of this request
 * @param  {String} requestPath - Path from basic API route this response needs to be sent to
 * @return {Promise}            - Promise to be fulfilled
 */
function postRequest(res, httpCallsObject, fieldsObj, responseKey, requestKey, requestPath){
	httpCallsObject.POST[responseKey].response = res;
	let cn = '';
	if (requestPath === '/contact-address'){
		cn = res.contCn;
	}
	else {
		cn = res.contact;
	}
	const addressField = fieldsObj[requestKey];
	addressField.contact = cn;
	const addressURL = `${SUDS_API_URL}${requestPath}`;
	httpCallsObject.POST[requestPath].request = addressField;
	const createAddressOptions = {
		method: 'POST',
		uri: addressURL,
		body: addressField,
		json: true
	};
	return request(createAddressOptions);
}
/**
 * Calls basic API to create a contact in SUDS
 * @param  {Object} fieldsObj  - Object containing post objects to be sent to basic api
 * @param  {boolean} person    - Boolean indicating whether the contract being created is for a person or not
 * @param  {Object} httpCallsObject - Object used to save the request and response for each post to the basic api. Used for testing purposes.
 * @return {Promise}		   - Promise to be fulfilled
 */
function createContact(fieldsObj, person, httpCallsObject){
	return new Promise(function(fulfill, reject){
		let contactField, createPersonOrOrgURL, responseKey;
		if (person){
			contactField = fieldsObj['/contact/person'];
			createPersonOrOrgURL = `${SUDS_API_URL}/contact/person`;
<<<<<<< HEAD
			responseKey = '/contact/person';
			httpCallsObject.POST[responseKey].request = contactField;
=======
>>>>>>> 0e3cc85a
		}
		else {
			contactField = fieldsObj['/contact/organization'];
			createPersonOrOrgURL = `${SUDS_API_URL}/contact/orgcode`;
<<<<<<< HEAD
			responseKey = '/contact/orgcode';
			httpCallsObject.POST[responseKey].request = contactField;
=======
>>>>>>> 0e3cc85a
		}
		const createContactOptions = {
			method: 'POST',
			uri: createPersonOrOrgURL,
			body: contactField,
			json: true
		};
		request(createContactOptions)
		.then(function(res){
			return postRequest(res, httpCallsObject, fieldsObj, responseKey, '/contact/address', '/contact-address');
		})
		.then(function(res){
			return postRequest(res, httpCallsObject, fieldsObj, '/contact-address', '/contact/phone', '/contact-phone');
		})
		.then(function(res){
			httpCallsObject.POST['/contact-phone'].response = res;
			fulfill(res.contact);
		})
		.catch(function(err){
			reject(err);
		});
	});
}

/**
 * Calls basic API to create an application in SUDS
 * @param  {Object} fieldsObj   - Object containing post objects to be sent to basic api
 * @param  {Number} contCN      - Contact control number of contact associated with this application
 * @param  {Object} httpCallsObject  - Object used to save the request and response for each post to the basic api. Used for testing purposes.
 * @return {Promise}            - Promise to be fulfilled
 */
function createApplication(fieldsObj, contCN, httpCallsObject){
	const createApplicationURL = `${SUDS_API_URL}/application`;
	fieldsObj['/application'].contCn = contCN;
	const applicationPost = fieldsObj['/application'];
	httpCallsObject.POST['/application'].request = applicationPost;
	const createApplicationOptions = {
		method: 'POST',
		uri: createApplicationURL,
		body: applicationPost,
		json: true
	};
	return request(createApplicationOptions);
}

/** Sends requests needed to create an application via the Basic API
 * @param  {Object} req - Request Object
 * @param  {Object} res - Response Object
 * @param  {Object} sch - Schema object
 * @param  {Object} body - User input
 */
function postToBasic(req, res, sch, body){ //Should remove control number once we get from BASIC api

	return new Promise(function (fulfill, reject){

		const httpCallsObject = {
			'GET':{
				'/contact/lastname/{lastName}':{},
				'/contact/orgcode/{orgCode}':{}
			},
			'POST':{
				'/contact/person':{},
				'/contact/orgcode':{},
				'/contact-address':{},
				'/contact-phone':{},
				'/application':{}
			}
		};
		const fieldsToPost = prepareBasicPost(sch, body);
		const fieldsObj = {};
		fieldsToPost.forEach((post)=>{
			const key = Object.keys(post)[0];
			fieldsObj[key] = post[key];
		});

		const person = isAppFromPerson(body);
		let existingContactCheck;
<<<<<<< HEAD
		if (person){
			const lastName = body.applicantInfo.lastName;
			existingContactCheck = `${SUDS_API_URL}/contact/lastname/${lastName}`;
			httpCallsObject.GET['/contact/lastname/{lastName}'].request = {'lastName':lastName};
		}
		else {
			const orgName = body.applicantInfo.organizationName;
			existingContactCheck = `${SUDS_API_URL}/contact/orgcode/${orgName}`;
			httpCallsObject.GET['/contact/orgcode/{orgCode}'].request = {'orgCode':orgName};
		}

=======
		let contId;
		if (org){
			let orgName = body.applicantInfo.organizationName;
			if (!orgName){
				orgName = '';
			}
			contId = orgName.toUpperCase();
			existingContactCheck = `${SUDS_API_URL}/contact/orgcode/${orgName}`;
		}
		else {
			contId = body.applicantInfo.lastName.toUpperCase() + ', ' + body.applicantInfo.firstName.toUpperCase();
			const lastName = body.applicantInfo.lastName;
			existingContactCheck = `${SUDS_API_URL}/contact/lastname/${lastName}`;
		}
>>>>>>> 0e3cc85a
		const getContactOptions = {
			method: 'GET',
			uri: existingContactCheck,
			qs:{},
			json: true
		};
		request(getContactOptions)
		.then(function(res){
<<<<<<< HEAD
			if (person){
				httpCallsObject.GET['/contact/lastname/{lastName}'].response = res;
			}
			else {
				httpCallsObject.GET['/contact/orgcode/{orgCode}'].response = res;
			}
			if (res.contCn){
				return new Promise(function(resolve){
					resolve(res.contCn);
				});
=======
			if (res.length === 1  && res[0].contCn){
				if (contId === res[0].contId){
					return Promise.resolve(res[0].conCn);	
				}
				else {
					return createContact(fieldsObj, true, postObject);
				}
			}
			else if (res.length > 1){

				const matchingContacts = res;
				const duplicateContacts = [];
				let tmpContCn;

				matchingContacts.forEach((contact)=>{
					if (contId === contact.contId){
						duplicateContacts.push(contact);
						tmpContCn = contact.contCn;
					}					
				});

				if (duplicateContacts.length === 0){
					return createContact(fieldsObj, true, postObject);
				}
				else if (duplicateContacts.length === 1){
					return tmpContCn;
				}
				else {
					throw new DuplicateContactsError(duplicateContacts);
				}
>>>>>>> 0e3cc85a
			}
			else {
				return createContact(fieldsObj, person, httpCallsObject);
			}
		})
		.then(function(contCn){
			return createApplication(fieldsObj, contCn, httpCallsObject);
		})
		.then(function(response){
<<<<<<< HEAD
			httpCallsObject.POST['/application'].response = response;
			fulfill(httpCallsObject);
=======
			const applResponse  = response;
			if (SUDS_API_URL.endsWith('/mocks')){
				const controlNumber = (Math.floor((Math.random() * 10000000000) + 1)).toString();
				applResponse.accinstCn = controlNumber;
			}
			postObject['/application'].response = applResponse;
			fulfill(postObject);
>>>>>>> 0e3cc85a
		})
		.catch(function(err){
			reject(err);
		});

	});

}

module.exports.postToBasic = postToBasic;<|MERGE_RESOLUTION|>--- conflicted
+++ resolved
@@ -263,20 +263,14 @@
 		if (person){
 			contactField = fieldsObj['/contact/person'];
 			createPersonOrOrgURL = `${SUDS_API_URL}/contact/person`;
-<<<<<<< HEAD
 			responseKey = '/contact/person';
 			httpCallsObject.POST[responseKey].request = contactField;
-=======
->>>>>>> 0e3cc85a
 		}
 		else {
 			contactField = fieldsObj['/contact/organization'];
 			createPersonOrOrgURL = `${SUDS_API_URL}/contact/orgcode`;
-<<<<<<< HEAD
 			responseKey = '/contact/orgcode';
 			httpCallsObject.POST[responseKey].request = contactField;
-=======
->>>>>>> 0e3cc85a
 		}
 		const createContactOptions = {
 			method: 'POST',
@@ -322,6 +316,15 @@
 	return request(createApplicationOptions);
 }
 
+function getContId(fieldsObj, person){
+	if (person){
+		return fieldsObj['/contact/person'].contId;
+	}
+	else {
+		return fieldsObj['/contact/organization'].contId;
+	}
+}
+
 /** Sends requests needed to create an application via the Basic API
  * @param  {Object} req - Request Object
  * @param  {Object} res - Response Object
@@ -354,7 +357,6 @@
 
 		const person = isAppFromPerson(body);
 		let existingContactCheck;
-<<<<<<< HEAD
 		if (person){
 			const lastName = body.applicantInfo.lastName;
 			existingContactCheck = `${SUDS_API_URL}/contact/lastname/${lastName}`;
@@ -365,23 +367,6 @@
 			existingContactCheck = `${SUDS_API_URL}/contact/orgcode/${orgName}`;
 			httpCallsObject.GET['/contact/orgcode/{orgCode}'].request = {'orgCode':orgName};
 		}
-
-=======
-		let contId;
-		if (org){
-			let orgName = body.applicantInfo.organizationName;
-			if (!orgName){
-				orgName = '';
-			}
-			contId = orgName.toUpperCase();
-			existingContactCheck = `${SUDS_API_URL}/contact/orgcode/${orgName}`;
-		}
-		else {
-			contId = body.applicantInfo.lastName.toUpperCase() + ', ' + body.applicantInfo.firstName.toUpperCase();
-			const lastName = body.applicantInfo.lastName;
-			existingContactCheck = `${SUDS_API_URL}/contact/lastname/${lastName}`;
-		}
->>>>>>> 0e3cc85a
 		const getContactOptions = {
 			method: 'GET',
 			uri: existingContactCheck,
@@ -390,24 +375,21 @@
 		};
 		request(getContactOptions)
 		.then(function(res){
-<<<<<<< HEAD
 			if (person){
 				httpCallsObject.GET['/contact/lastname/{lastName}'].response = res;
 			}
 			else {
 				httpCallsObject.GET['/contact/orgcode/{orgCode}'].response = res;
 			}
-			if (res.contCn){
-				return new Promise(function(resolve){
-					resolve(res.contCn);
-				});
-=======
+			const contId = getContId(fieldsObj, person);
 			if (res.length === 1  && res[0].contCn){
 				if (contId === res[0].contId){
-					return Promise.resolve(res[0].conCn);	
+					return new Promise(function(resolve){
+						resolve(res[0].contCn);	
+					});
 				}
 				else {
-					return createContact(fieldsObj, true, postObject);
+					return createContact(fieldsObj, person, httpCallsObject);
 				}
 			}
 			else if (res.length > 1){
@@ -424,15 +406,16 @@
 				});
 
 				if (duplicateContacts.length === 0){
-					return createContact(fieldsObj, true, postObject);
+					return createContact(fieldsObj, true, httpCallsObject);
 				}
 				else if (duplicateContacts.length === 1){
-					return tmpContCn;
+					return new Promise(function(resolve){
+						resolve(tmpContCn);	
+					});
 				}
 				else {
 					throw new DuplicateContactsError(duplicateContacts);
 				}
->>>>>>> 0e3cc85a
 			}
 			else {
 				return createContact(fieldsObj, person, httpCallsObject);
@@ -442,18 +425,13 @@
 			return createApplication(fieldsObj, contCn, httpCallsObject);
 		})
 		.then(function(response){
-<<<<<<< HEAD
-			httpCallsObject.POST['/application'].response = response;
-			fulfill(httpCallsObject);
-=======
 			const applResponse  = response;
 			if (SUDS_API_URL.endsWith('/mocks')){
 				const controlNumber = (Math.floor((Math.random() * 10000000000) + 1)).toString();
 				applResponse.accinstCn = controlNumber;
 			}
-			postObject['/application'].response = applResponse;
-			fulfill(postObject);
->>>>>>> 0e3cc85a
+			httpCallsObject.POST['/application'].response = applResponse;
+			fulfill(httpCallsObject);
 		})
 		.catch(function(err){
 			reject(err);
