/*

  ___ ___       ___               _ _       _   ___ ___ 
 | __/ __|  ___| _ \___ _ _ _ __ (_) |_    /_\ | _ \_ _|
 | _|\__ \ / -_)  _/ -_) '_| '  \| |  _|  / _ \|  _/| | 
 |_| |___/ \___|_| \___|_| |_|_|_|_|\__| /_/ \_\_| |___|

*/

//*******************************************************************

'use strict';

//*******************************************************************
// required modules
const path = require('path');
const Validator = require('jsonschema').Validator;
const include = require('include')(__dirname);

//*******************************************************************
// other files

const errors = require('./patternErrorMessages.json');

const v = new Validator();

const fileMimes = [
	'application/vnd.openxmlformats-officedocument.wordprocessingml.document',
	'application/msword',
	'text/rtf',
	'application/pdf'
];

/**
 * Checks to see whether input is a number with num digits. Will return true if digit is not a number as another validation piece will catch and handle that error.
 * @param  {Number} input - user input to be checked
 * @param  {Number} num   - number of digits input should consist of
 * @return {boolean}      - true if input has only num digits, otherwise false
 */
function digitCheck(input, num){

	let valid = true;
	
	if (typeof input === 'number'){

		const inputStr = input + '';

		if (!inputStr.match(new RegExp(`^[0-9]{${num}}$`))){

			valid = false;

		}

	}

	return valid;

}

/**
 * Checks that areacode is a valid area code
 * @param  {Number} input - user input to be validated
 * @return {boolean}      - whether or not input is a valid area code
 */
function areaCodeFormat(input){

	return digitCheck(input, 3);

}

/**
 * Checks that number is a valid phone number
 * @param  {Number} input - user input to be validated
 * @return {boolean}      - whether or not input is a valid phone number
 */
function phoneNumberFormat(input){

	return digitCheck(input, 7);

}

/**
 * Removes 'instance' from prop field of validation errors. Used to make fields human readable
 * 
 * @param {string} prop - Prop field from validation error
 * @return {string}
 */
function removeInstance(prop){

	let fixedProp = '';

	if (prop.indexOf('.') !== -1){

		fixedProp = prop.substring((prop.indexOf('.') + 1), (prop.length));

	}

	return fixedProp;

}

/**
 * Combines property and argument fields, if property exists, for missing field errors
 *
 * @param  {string} property - Upper field to combine
 * @param  {string} argument - Field where error is.
 * @return {string} - Concatination of property, '.', and argument
 */
function combinePropArgument(property, argument){

	let field;
	if (property.length > 0){

		field = `${property}.${argument}`;

	}
	else {

		field = argument;

	}

	return field;

}
/**
 * Creates error object which can be read by error message building function
 * 
 * @param {string} field - Field where error occured at
 * @param {string} errorType - Type of error returned
 * @param {string} expectedFieldType - Type that the field is expected to be
 * @param {string} enumMessage - Enum message returned by validation
 * @param {string} dependency - Fields that are a dependeny of field
 * @param {array} anyOfFields - Array of strings of all field included in anyOf
 * 
 * @return Error object
 */
function makeErrorObj(field, errorType, expectedFieldType, enumMessage, dependency, anyOfFields){
	const output = {
		field,
		errorType,
		expectedFieldType,
		enumMessage,
		dependency,
		anyOfFields
	};
	let key;
	for (key in output){
		if (output[key] === null){
			delete output[key];
		}
	}
	return output;
}

let requiredFields = [];
function checkForExtraRequired(schema){
	const keys = schema.properties;
	for (const key in keys){
		if (schema.properties[key].type === 'object' && schema.required.includes(key)){
			const indexOfSuper = requiredFields.indexOf(key) + 1;

			requiredFields.splice(indexOfSuper, 0, ...schema.properties[key].required.map(function(s){
				return `${key}.${s}`;
			}));
			checkForExtraRequired(schema.properties[key]);
		}
	}
}
/** Traverses schema object in search of all fields listed as required. Stores all fields in requiredFiles array. 
 * @param  {Object} schema - schema to traverse in search for all required fields
 */
function getAllRequired(schema){
	const keys = Object.keys(schema);
	keys.forEach((key)=>{
		switch (key){
		case 'allOf':
			schema.allOf.forEach((sch)=>{
				getAllRequired(sch);
			});
			break;
		case 'properties':
			getAllRequired(schema.properties);
			break;
		case 'required':
			requiredFields = requiredFields.concat(schema.required);
			checkForExtraRequired(schema);
		}
	});
}
/** Traverses through schema to find field specified. Once found it executes a function on that field in the schema.
 * @param  {Object} schema - schema to look for field in
 * @param  {Array} field - Array(String) containing the path to the field to find
 * @param  {Function} func - Function to be run on the schema of field
 */
function findField(schema, field, func){
	const fieldCopy = JSON.parse(JSON.stringify(field));
	const schemaKeys = Object.keys(schema);
	schemaKeys.forEach((key)=>{
		if (key === fieldCopy[0]){
			if (fieldCopy.length === 1){
				func(schema[key]);
			}
			else {
				fieldCopy.shift();
				findField(schema[key], fieldCopy, func);
			}
		}
		else {
			switch (key){
			case 'allOf':
			case 'oneOf':
				schema[key].forEach((sch)=>{
					findField(sch, fieldCopy, func);
				});
				break;
			case 'properties':
				findField(schema.properties, fieldCopy, func);
				break;
			}
		}
	});
}

/**
 * Handles errors where a required field is missing.
 * @param  {Object} output  			- Object used to keep track of any errors, will be outputted if any found
 * @param  {Array} output.errorArray  	- Array containing error objects which detail errors in schema
 * @param  {Array} result  				- Array of all errors from schema validator
 * @param  {Number} counter 			- Index of the current error
 * @param  {Object} schema  			- schema which input is being validated against
 */
function handleMissingError(output, result, counter, schema){

	requiredFields = [];
	const property = removeInstance(result[counter].property);
	const field = combinePropArgument(property, result[counter].argument);

	output.errorArray.push(makeErrorObj(field, 'missing'));
	findField(schema, field.split('.'), getAllRequired);
	for (const i in requiredFields){
		requiredFields[i] = `${field}.${requiredFields[i]}`;
	}
	requiredFields.forEach((requiredField)=>{
		output.errorArray.push(makeErrorObj(requiredField, 'missing'));
	});
}

/**
 * Handles errors where a field is the wrong type.
 * @param  {Object} output  			- Object used to keep track of any errors, will be outputted if any found
 * @param  {Array} output.errorArray  	- Array containing error objects which detail errors in schema
 * @param  {Array} result  				- Array of all errors from schema validator
 * @param  {Number} counter 			- Index of the current error
 */
function handleTypeError(output, result, counter){

	const expectedType = result[counter].argument[0];
	const property = removeInstance(result[counter].property);
	output.errorArray.push(makeErrorObj(property, 'type', expectedType));

}

/**
 * Handles errors where a field is formatted wrong.
 * @param  {Object} output  			- Object used to keep track of any errors, will be outputted if any found
 * @param  {Array} output.errorArray  	- Array containing error objects which detail errors in schema
 * @param  {Array} result  				- Array of all errors from schema validator
 * @param  {Number} counter 			- Index of the current error
 */
function handleFormatError(output, result, counter){

	const field = `${removeInstance(result[counter].property)}`;
	output.errorArray.push(makeErrorObj(field, 'format'));

}

/**
 * Handles errors where a field is not one of the enum values.
 * @param  {Object} output  			- Object used to keep track of any errors, will be outputted if any found
 * @param  {Array} output.errorArray  	- Array containing error objects which detail errors in schema
 * @param  {Array} result  				- Array of all errors from schema validator
 * @param  {Number} counter 			- Index of the current error
 */
function handleEnumError(output, result, counter){

	const property = removeInstance(result[counter].property);
	output.errorArray.push(makeErrorObj(property, 'enum', null, result[counter].message));

}

/**
 * Pulls the dependency of a certain field from the error message generated by the schema validator
 * @param  {Array} result  				- Array of all errors from schema validator
 * @param  {Number} counter 			- Index of the current error
 */
function getDependency(result, counter){

	const stackMessage = result[counter].stack;
	const dependency = stackMessage.split(' property ')[1].split(' not ')[0];
	return dependency;

}

/**
 * Handles errors where a field has a dependency which is not provided.
 * @param  {Object} output  			- Object used to keep track of any errors, will be outputted if any found
 * @param  {Array} output.errorArray  	- Array containing error objects which detail errors in schema
 * @param  {Array} result  				- Array of all errors from schema validator
 * @param  {Number} counter 			- Index of the current error
 */
function handleDependencyError(output, result, counter){

	const error = result[counter];
	const dependentField = removeInstance(error.argument);
	const schemaPath = removeInstance(error.property);
	const dependency = `${schemaPath}.${getDependency(result, counter)}`;
	output.errorArray.push(makeErrorObj(dependentField, 'dependencies', null, null, dependency));

}

/**
 * Creates error object for errors resulting from an anyOf section of the validation schema
 *
 * @param {Object} errorTracking - Error object containing all error to report and the error message to deliver.
 * @param {Array} errorTracking.errorArray - Array contain all errors to report to user.
 * @param {Array} result - Array of errors found during validation.
 * @param {Number} counter - Position in result that the current error being handled is.
 */
function handleAnyOfError(errorTracking, result, counter){

	const error = result[counter];
	const property = removeInstance(error.property);
	const requiredOptions = [];
	error.schema.anyOf.forEach((fieldObj)=>{
		requiredOptions.push(combinePropArgument(property, fieldObj.required[0]));
	});
	errorTracking.errorArray.push(makeErrorObj(null, 'anyOf', null, null, null, requiredOptions));
	
}

/** Get the schema to be used for validating user input
 * @param  {Object} pathData - All data from swagger for the path that has been run
 * @return {Object} schemas - fullSchema is the full validation schemas for all permit types. schemaToUse is the validation schema for this route
 */
function getValidationSchema(pathData){
	const fileToGet = `src/controllers/${pathData.validation.$ref.split('#')[0]}`;
	const schemaToGet = pathData.validation.$ref.split('#')[1];
	const applicationSchema = include(fileToGet);
	return {
		'fullSchema':applicationSchema,
		'schemaToUse':applicationSchema[schemaToGet]
	};
}

/** Processes ValidationError into ErrorObj, extracting the info needed to create an error message
 * @param  {Array} - Array of ValidationErrors from validation
 * @param  {Array} - Array to store processed ErrorObjs in
 */
function processErrors(errors, processedErrors, schema){
	const length = errors.length;
	let counter;
	for (counter = 0; counter < length; counter++){

		switch (errors[counter].name){
		case 'required':
			handleMissingError(processedErrors, errors, counter, schema);
			break;
		case 'type':
			handleTypeError(processedErrors, errors, counter);
			break;
		case 'format':
		case 'pattern':
			handleFormatError(processedErrors, errors, counter);
			break;
		case 'enum':
			handleEnumError(processedErrors, errors, counter);
			break;
		case 'dependencies':
			handleDependencyError(processedErrors, errors, counter);
			break;
		case 'anyOf':
			handleAnyOfError(processedErrors, errors, counter);
			break;
		}
	}
}

<<<<<<< HEAD
/** Validates the fields in user input
 * @param  {Object} body - Input from user to be validated
 * @param  {Object} pathData - All data from swagger for the path that has been run
 * @return {Array} - Array of ValidationErrors from validation
 */
function validateBody(body, pathData, derefSchema){
	const processedFieldErrors = {
		errorArray:[]
	};
	const schema = getValidationSchema(pathData);
	const applicationSchema = schema.fullSchema;
	const schemaToUse = schema.schemaToUse;
	let key;
	for (key in applicationSchema){
		v.addSchema(applicationSchema[key], key);
	}
	v.customFormats.areaCodeFormat = areaCodeFormat;
	v.customFormats.phoneNumberFormat = phoneNumberFormat;
	const val = v.validate(body, schemaToUse);
	const error = val.errors;
	if (error.length > 0){
		processErrors(error, processedFieldErrors, derefSchema);
	}
	return processedFieldErrors;
}

=======
/**
 * Takes input like fieldOne and converts it to Field One so that it is easier to read
 * @param  {String} input - String to be made more readable
 * @return {String}       - More readble string
 */
>>>>>>> 2c8cbd63
function makeFieldReadable(input){

	return input
	.replace(/([A-Z])/g, ' $1')
	.replace(/^./, function(str){
		return str.toUpperCase();
	})
	.replace('Z I P', 'Zip')
	.replace('U R L', 'URL');

}

/**
 * Takes input like fieldOne.fieldTwo and converts it to Field One/Field Two to make it easier to read
 * @param  {String} input - path to field which has error
 * @return {String}       - human readable path to errored field
 */
function makePathReadable(input){

	if (typeof input === 'string'){
		const parts = input.split('.');
		const readableParts = [];
		let readablePath = '';
		parts.forEach((field)=>{
			readableParts.push(makeFieldReadable(field));
		});
		readablePath = readableParts.shift();
		readableParts.forEach((part)=>{
			readablePath = `${readablePath}/${part}`;
		});
		return readablePath;
	}
	else {
		return false;
	}

}

/**
 * [buildFormatErrorMessage description]
 * @param  {String} fullPath - path to field where error is at
 * @return {String}          - error message to be given to user
 */
function buildFormatErrorMessage(fullPath){
	const field = fullPath.substring(fullPath.lastIndexOf('.') + 1);
	const readablePath = makePathReadable(fullPath);
	const errorMessage = `${readablePath}${errors[field]}`;
	return errorMessage;

}

/**
 * Creates error message for anyOf errors
 * 
 * @param  {array} anyOfFields - list of fields, at least one being required.
 * @return {string}
 */
function makeAnyOfMessage(anyOfFields){
	if (anyOfFields){
		let output, count = 1;
		const length = anyOfFields.length;
		output = `${makePathReadable(anyOfFields[0])}`;
		while (count < length) {
			const field = anyOfFields[count];
			output = `${output} or ${makePathReadable(field)}`;
			count ++;
		}
		return output;
	}
	else {
		return false;
	}
}

/**
 * Combines all errors into one string which can be used to determine where all errors are at
 * @param  {Array} errorMessages - Array of error objects
 * @return {String}              - Error message containing all errors
 */
function concatErrors(errorMessages){

	let output = '';
	errorMessages.forEach((message)=>{
		output = `${output}${message} `;
	});
	output = output.trim();
	return output;
}

/**
 * Creates error messages for all file errors
 * @param {Object} output 			- Error object containing all error to report and the error message to deliver.
 * @param {Array} output.errorArray - Array contain all errors to report to user.
 * @param  {Object} error   		- error object to be processed
 * @param  {Array} messages 		- Array of all error messages to be returned
 */
function generateFileErrors(output, error, messages){
	const reqFile = `${makePathReadable(error.field)} is a required file.`;
	const small = `${makePathReadable(error.field)} cannot be an empty file.`;
	const large = `${makePathReadable(error.field)} cannot be larger than ${error.expectedFieldType} MB.`;
	let invExt, invMime;
	if (typeof(error.expectedFieldType) !== 'undefined' && error.expectedFieldType.constructor === Array){
		invExt = `${makePathReadable(error.field)} must be one of the following extensions: ${error.expectedFieldType.join(', ')}.`;
		invMime = `${makePathReadable(error.field)} must be one of the following mime types: ${error.expectedFieldType.join(', ')}.`;
	}

	switch (error.errorType){
	case 'requiredFileMissing':
		messages.push(reqFile);
		error.message = reqFile;
		break;
	case 'invalidExtension':
		messages.push(invExt);
		error.message = invExt;
		break;
	case 'invalidMime':
		messages.push(invMime);
		error.message = invMime;
		break;
	case 'invalidSizeSmall':
		messages.push(small);
		error.message = small;
		break;
	case 'invalidSizeLarge':
		messages.push(large);
		error.message = large;
		break;
	}
}

/**
 * Creates error messages for all field errors
 * @param {Object} output 			- Error object containing all error to report and the error message to deliver.
 * @param {Array} output.errorArray - Array contain all errors to report to user.
 * @param  {Object} error   		- error object to be processed
 * @param  {Array} messages 		- Array of all error messages to be returned
 * @return {String}       			- All field error messages concated together
 */
function generateErrorMesage(output){

	let errorMessage = '';
	const messages = [];
	output.errorArray.forEach((error)=>{

		const missing = `${makePathReadable(error.field)} is a required field.`;
		const type = `${makePathReadable(error.field)} is expected to be type '${error.expectedFieldType}'.`;
		const enumMessage = `${makePathReadable(error.field)} ${error.enumMessage}.`;
		const dependencies = `Having ${makePathReadable(error.field)} requires that ${makePathReadable(error.dependency)} be provided.`;
		const anyOf = `Either ${makeAnyOfMessage(error.anyOfFields)} is a required field.`;
		const length = `${makePathReadable(error.field)} is too long, must be ${error.expectedFieldType} chracters or shorter`;

		switch (error.errorType){
		case 'missing':
			messages.push(missing);
			error.message = missing;
			break;
		case 'type':
			messages.push(type);
			error.message = type;
			break;
		case 'format':
		case 'pattern':
			messages.push(buildFormatErrorMessage(error.field));
			error.message = buildFormatErrorMessage(error.field);
			break;
		case 'enum':
			messages.push(enumMessage);
			error.message = enumMessage;
			break;
		case 'dependencies':
			messages.push(dependencies);
			error.message = dependencies;
			break;
		case 'anyOf':
			messages.push(anyOf);
			error.message = anyOf;
			break;
		case 'length':
			messages.push(length);
			error.message = length;
			break;
		default:
			generateFileErrors(output, error, messages);
			break;
		}
	});
	errorMessage = concatErrors(messages);
	return errorMessage;

}

/**
 * Checks schema for any files that could be provided.
 * @param  {Object} schema  - Schema for an application
 * @param  {Array} toCheck  - List of files to check for, and if present, validate
 */
function checkForFilesInSchema(schema, toCheck){
	const keys = Object.keys(schema);
	keys.forEach((key)=>{
		switch (key){
		case 'allOf':
			schema.allOf.forEach((sch)=>{
				checkForFilesInSchema(sch, toCheck);
			});
			break;
		case 'properties':
			checkForFilesInSchema(schema.properties, toCheck);
			break;
		default:
			if (schema[key].type === 'file'){
				const obj = {};
				obj[key] = schema[key];
				toCheck.push(obj);
			}
			else if (schema[key].type === 'object'){
				checkForFilesInSchema(schema[key], toCheck);
			}
			break;
		}
	});
}

/**
 * Gets basic information about a given file and returns it
 * @param  {Array} file         - Information about file, include the contents of it in hex
 * @param  {Object} constraints - Description of how to validate file
 * @return {Object}             - basic information about file
 */
function getFileInfo(file, constraints){
	const uploadFile = {};
	const uploadField = Object.keys(constraints)[0];
	if (file){
		const filename = path.parse(file[0].originalname).name;

		uploadFile.file = file[0];
		uploadFile.originalname = uploadFile.file.originalname;
		uploadFile.filetype = Object.keys(constraints)[0];
		uploadFile.filetypecode = constraints[uploadFile.filetype].filetypecode;
		uploadFile.ext = path.parse(uploadFile.file.originalname).ext.split('.')[1];
		uploadFile.size = uploadFile.file.size;
		uploadFile.mimetype = uploadFile.file.mimetype;
		uploadFile.encoding = uploadFile.file.encoding;
		uploadFile.buffer = uploadFile.file.buffer;
		uploadFile.filename = uploadField + '-' + filename + '-' + Date.now() + '.' + uploadFile.ext;

	}
	return uploadFile;
}

/**
 * Driving function for validating file
 * @param  {Array} uploadFile             - Information about file, include the contents of it in hex
 * @param  {Object} validationConstraints - Description of how to validate file
 * @param  {String} fileName              - Name of file being validated
 * @return {Array}                        - Array of all error objects for this file
 */
function validateFile(uploadFile, validationConstraints, fileName){

	const fileInfo = getFileInfo(uploadFile, validationConstraints);
	const constraints = validationConstraints[fileName];
	const regex = `(^${constraints.validExtensions.join('$|^')}$)`;
	const errObjs = [];

	if (uploadFile){
		if (fileInfo.ext && !fileInfo.ext.toLowerCase().match(regex)){
			errObjs.push(makeErrorObj(fileInfo.filetype, 'invalidExtension', constraints.validExtensions));
		}
		else if (fileMimes.indexOf(fileInfo.mimetype) < 0){
			errObjs.push(makeErrorObj(fileInfo.filetype, 'invalidMime', fileMimes));
		}
		if (fileInfo.size === 0){
			errObjs.push(makeErrorObj(fileInfo.filetype, 'invalidSizeSmall', 0));
		}
		else {
			const fileSizeInMegabytes = fileInfo.size / 1000000.0;
			if (fileSizeInMegabytes > constraints.maxSize){
				errObjs.push(makeErrorObj(fileInfo.filetype, 'invalidSizeLarge', constraints.maxSize));
			}
		}
	}
	else if (constraints.requiredFile){
		errObjs.push(makeErrorObj(fileName, 'requiredFileMissing'));
	}

	return errObjs;
	
}

<<<<<<< HEAD
function checkFieldLengths(schema, input, processedFieldErrors, path){
	const keys = Object.keys(schema);
	keys.forEach((key)=>{
		switch (key){
		case 'allOf':
		case 'anyOf':
			schema[key].forEach((sch)=>{
				checkFieldLengths(sch, input, processedFieldErrors, path);
			});
			break;
		case 'properties':
			checkFieldLengths(schema.properties, input, processedFieldErrors, path);
			break;
		default:
			let field;
			if (path === ''){
				field = `${key}`;
			}
			else {
				field = `${path}.${key}`;
			}
			if (schema[key].type === 'object'){
				checkFieldLengths(schema[key], input[key], processedFieldErrors, field);
			}
			else if (schema[key].fromIntake){
				
				if (input){
					const maxLength = schema[key].maxLength;
					const fieldLength = `${input[key]}`.length;

					if (maxLength < fieldLength){
						
						processedFieldErrors.errorArray.push(makeErrorObj(field, 'length', maxLength));
					}

				}

			}
			break;
		}
	});
	return processedFieldErrors;
}
=======
/**
 * Drives validation of fields
 * @param  {Object} body        - User input
 * @param  {Object} pathData    - information about path
 * @param  {Object} derefSchema - schema to be used for validating input
 * @return {Array}              - Array of error objects for every error with fields
 */
>>>>>>> 2c8cbd63
function getFieldValidationErrors(body, pathData, derefSchema){

	let processedFieldErrors = validateBody(body, pathData, derefSchema);
	processedFieldErrors = checkFieldLengths(derefSchema, body, processedFieldErrors, '');
	console.log(processedFieldErrors);

	return processedFieldErrors;
}

module.exports.removeInstance = removeInstance;
module.exports.combinePropArgument = combinePropArgument;
module.exports.makeErrorObj = makeErrorObj;
module.exports.getAllRequired = getAllRequired;
module.exports.findField = findField;
module.exports.handleMissingError = handleMissingError;
module.exports.handleTypeError = handleTypeError;
module.exports.handleFormatError = handleFormatError;
module.exports.handleEnumError = handleEnumError;
module.exports.getDependency = getDependency;
module.exports.handleDependencyError = handleDependencyError;
module.exports.handleAnyOfError = handleAnyOfError;
module.exports.getValidationSchema = getValidationSchema;
module.exports.validateBody = validateBody;
module.exports.processErrors = processErrors;
module.exports.makeFieldReadable = makeFieldReadable;
module.exports.makePathReadable = makePathReadable;
module.exports.buildFormatErrorMessage = buildFormatErrorMessage;
module.exports.makeAnyOfMessage = makeAnyOfMessage;
module.exports.concatErrors = concatErrors;
module.exports.generateFileErrors = generateFileErrors;
module.exports.generateErrorMesage = generateErrorMesage;
module.exports.checkForFilesInSchema = checkForFilesInSchema;
module.exports.getFileInfo = getFileInfo;
module.exports.validateFile = validateFile;
module.exports.getFieldValidationErrors = getFieldValidationErrors;<|MERGE_RESOLUTION|>--- conflicted
+++ resolved
@@ -386,7 +386,6 @@
 	}
 }
 
-<<<<<<< HEAD
 /** Validates the fields in user input
  * @param  {Object} body - Input from user to be validated
  * @param  {Object} pathData - All data from swagger for the path that has been run
@@ -413,13 +412,11 @@
 	return processedFieldErrors;
 }
 
-=======
 /**
  * Takes input like fieldOne and converts it to Field One so that it is easier to read
  * @param  {String} input - String to be made more readable
  * @return {String}       - More readble string
  */
->>>>>>> 2c8cbd63
 function makeFieldReadable(input){
 
 	return input
@@ -708,7 +705,6 @@
 	
 }
 
-<<<<<<< HEAD
 function checkFieldLengths(schema, input, processedFieldErrors, path){
 	const keys = Object.keys(schema);
 	keys.forEach((key)=>{
@@ -752,7 +748,7 @@
 	});
 	return processedFieldErrors;
 }
-=======
+
 /**
  * Drives validation of fields
  * @param  {Object} body        - User input
@@ -760,7 +756,6 @@
  * @param  {Object} derefSchema - schema to be used for validating input
  * @return {Array}              - Array of error objects for every error with fields
  */
->>>>>>> 2c8cbd63
 function getFieldValidationErrors(body, pathData, derefSchema){
 
 	let processedFieldErrors = validateBody(body, pathData, derefSchema);
